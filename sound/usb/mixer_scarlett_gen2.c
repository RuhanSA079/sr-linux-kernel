--- conflicted
+++ resolved
@@ -1101,20 +1101,9 @@
 
 	/* send a second message to get the response */
 
-<<<<<<< HEAD
-	err = snd_usb_ctl_msg(mixer->chip->dev,
-			usb_rcvctrlpipe(mixer->chip->dev, 0),
-			SCARLETT2_USB_VENDOR_SPECIFIC_CMD_RESP,
-			USB_RECIP_INTERFACE | USB_TYPE_CLASS | USB_DIR_IN,
-			0,
-			SCARLETT2_USB_VENDOR_SPECIFIC_INTERFACE,
-			resp,
-			resp_buf_size);
-=======
 	err = scarlett2_usb_rx(dev, private->bInterfaceNumber,
 			       SCARLETT2_USB_CMD_RESP,
 			       resp, resp_buf_size);
->>>>>>> 0cbbeaf3
 
 	/* validate the response */
 
@@ -3847,15 +3836,6 @@
 	return usb_submit_urb(mixer->urb, GFP_KERNEL);
 }
 
-<<<<<<< HEAD
-static int snd_scarlett_gen2_controls_create(struct usb_mixer_interface *mixer,
-					     const struct scarlett2_device_info *info)
-{
-	int err;
-
-	/* Initialise private data, routing, sequence number */
-	err = scarlett2_init_private(mixer, info);
-=======
 static int snd_scarlett_gen2_controls_create(struct usb_mixer_interface *mixer)
 {
 	const struct scarlett2_device_info **info = scarlett2_devices;
@@ -3874,7 +3854,6 @@
 
 	/* Send proprietary USB initialisation sequence */
 	err = scarlett2_usb_init(mixer);
->>>>>>> 0cbbeaf3
 	if (err < 0)
 		return err;
 
@@ -3948,39 +3927,15 @@
 int snd_scarlett_gen2_init(struct usb_mixer_interface *mixer)
 {
 	struct snd_usb_audio *chip = mixer->chip;
-<<<<<<< HEAD
-	const struct scarlett2_device_info *info;
-=======
->>>>>>> 0cbbeaf3
 	int err;
 
 	/* only use UAC_VERSION_2 */
 	if (!mixer->protocol)
 		return 0;
 
-<<<<<<< HEAD
-	switch (chip->usb_id) {
-	case USB_ID(0x1235, 0x8203):
-		info = &s6i6_gen2_info;
-		break;
-	case USB_ID(0x1235, 0x8204):
-		info = &s18i8_gen2_info;
-		break;
-	case USB_ID(0x1235, 0x8201):
-		info = &s18i20_gen2_info;
-		break;
-	default: /* device not (yet) supported */
-		return -EINVAL;
-	}
-
-	if (!(chip->setup & SCARLETT2_ENABLE)) {
-		usb_audio_info(chip,
-			"Focusrite Scarlett Gen 2 Mixer Driver disabled; "
-=======
 	if (!(chip->setup & SCARLETT2_ENABLE)) {
 		usb_audio_info(chip,
 			"Focusrite Scarlett Gen 2/3 Mixer Driver disabled; "
->>>>>>> 0cbbeaf3
 			"use options snd_usb_audio vid=0x%04x pid=0x%04x "
 			"device_setup=1 to enable and report any issues "
 			"to g@b4.vu",
@@ -3990,17 +3945,10 @@
 	}
 
 	usb_audio_info(chip,
-<<<<<<< HEAD
-		"Focusrite Scarlett Gen 2 Mixer Driver enabled pid=0x%04x",
-		USB_ID_PRODUCT(chip->usb_id));
-
-	err = snd_scarlett_gen2_controls_create(mixer, info);
-=======
 		"Focusrite Scarlett Gen 2/3 Mixer Driver enabled pid=0x%04x",
 		USB_ID_PRODUCT(chip->usb_id));
 
 	err = snd_scarlett_gen2_controls_create(mixer);
->>>>>>> 0cbbeaf3
 	if (err < 0)
 		usb_audio_err(mixer->chip,
 			      "Error initialising Scarlett Mixer Driver: %d",
