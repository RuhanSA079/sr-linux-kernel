--- conflicted
+++ resolved
@@ -619,8 +619,7 @@
 static void ak4458_reset(struct ak4458_priv *ak4458, bool active)
 {
 	if (ak4458->reset_gpiod) {
-<<<<<<< HEAD
-		gpiod_set_value_cansleep(ak4458->reset_gpiod, 0);
+		gpiod_set_value_cansleep(ak4458->reset_gpiod, active);
 		usleep_range(1000, 2000);
 	} else if (!IS_ERR_OR_NULL(ak4458->reset)) {
 		reset_control_assert(ak4458->reset);
@@ -628,65 +627,6 @@
 	}
 }
 
-static void ak4458_power_on(struct ak4458_priv *ak4458)
-{
-	if (ak4458->reset_gpiod) {
-		gpiod_set_value_cansleep(ak4458->reset_gpiod, 1);
-=======
-		gpiod_set_value_cansleep(ak4458->reset_gpiod, active);
->>>>>>> 472493c8
-		usleep_range(1000, 2000);
-	} else if (!IS_ERR_OR_NULL(ak4458->reset)) {
-		reset_control_deassert(ak4458->reset);
-		msleep(5);
-	}
-}
-
-<<<<<<< HEAD
-=======
-static int ak4458_init(struct snd_soc_component *component)
-{
-	struct ak4458_priv *ak4458 = snd_soc_component_get_drvdata(component);
-	int ret;
-
-	/* External Mute ON */
-	if (ak4458->mute_gpiod)
-		gpiod_set_value_cansleep(ak4458->mute_gpiod, 1);
-
-	ak4458_reset(ak4458, false);
-
-	ret = snd_soc_component_update_bits(component, AK4458_00_CONTROL1,
-			    0x80, 0x80);   /* ACKS bit = 1; 10000000 */
-	if (ret < 0)
-		return ret;
-
-	if (ak4458->drvdata->type == AK4497) {
-		ret = snd_soc_component_update_bits(component, AK4458_09_DSD2,
-						    0x4, (ak4458->dsd_path << 2));
-		if (ret < 0)
-			return ret;
-	}
-
-	return ak4458_rstn_control(component, 1);
-}
-
-static int ak4458_probe(struct snd_soc_component *component)
-{
-	struct ak4458_priv *ak4458 = snd_soc_component_get_drvdata(component);
-
-	ak4458->fs = 48000;
-
-	return ak4458_init(component);
-}
-
-static void ak4458_remove(struct snd_soc_component *component)
-{
-	struct ak4458_priv *ak4458 = snd_soc_component_get_drvdata(component);
-
-	ak4458_reset(ak4458, true);
-}
-
->>>>>>> 472493c8
 #ifdef CONFIG_PM
 static int __maybe_unused ak4458_runtime_suspend(struct device *dev)
 {
@@ -719,12 +659,8 @@
 	if (ak4458->mute_gpiod)
 		gpiod_set_value_cansleep(ak4458->mute_gpiod, 1);
 
-<<<<<<< HEAD
-	ak4458_power_on(ak4458);
-=======
 	ak4458_reset(ak4458, true);
 	ak4458_reset(ak4458, false);
->>>>>>> 472493c8
 
 	regcache_cache_only(ak4458->regmap, false);
 	regcache_mark_dirty(ak4458->regmap);
@@ -845,7 +781,7 @@
 	if (ak4458->mute_gpiod)
 		gpiod_set_value_cansleep(ak4458->mute_gpiod, 1);
 
-	ak4458_power_on(ak4458);
+	ak4458_reset(ak4458, false);
 
 	ret = regmap_update_bits(ak4458->regmap, AK4458_00_CONTROL1,
 				 0x80, 0x80);   /* ACKS bit = 1; 10000000 */
@@ -882,7 +818,7 @@
 	regcache_cache_only(ak4458->regmap, true);
 
 err_init:
-	ak4458_power_off(ak4458);
+	ak4458_reset(ak4458, true);
 	regulator_bulk_disable(ARRAY_SIZE(ak4458->supplies), ak4458->supplies);
 
 	return ret;
