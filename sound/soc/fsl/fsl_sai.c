// SPDX-License-Identifier: GPL-2.0+
//
// Freescale ALSA SoC Digital Audio Interface (SAI) driver.
//
// Copyright 2012-2015 Freescale Semiconductor, Inc.

#include <linux/clk.h>
#include <linux/delay.h>
#include <linux/dmaengine.h>
#include <linux/module.h>
#include <linux/of_address.h>
#include <linux/of_device.h>
#include <linux/pinctrl/consumer.h>
#include <linux/pm_qos.h>
#include <linux/pm_runtime.h>
#include <linux/regmap.h>
#include <linux/slab.h>
#include <linux/time.h>
#include <sound/core.h>
#include <sound/dmaengine_pcm.h>
#include <sound/pcm_params.h>
#include <linux/mfd/syscon.h>
#include <linux/mfd/syscon/imx6q-iomuxc-gpr.h>

#include "fsl_sai.h"
#include "imx-pcm.h"

#define FSL_SAI_FLAGS (FSL_SAI_CSR_SEIE |\
		       FSL_SAI_CSR_FEIE)

static const unsigned int fsl_sai_rates[] = {
	8000, 11025, 12000, 16000, 22050,
	24000, 32000, 44100, 48000, 64000,
	88200, 96000, 176400, 192000, 352800,
	384000, 705600, 768000, 1411200, 2822400,
};

static const struct snd_pcm_hw_constraint_list fsl_sai_rate_constraints = {
	.count = ARRAY_SIZE(fsl_sai_rates),
	.list = fsl_sai_rates,
};

/**
 * fsl_sai_dir_is_synced - Check if stream is synced by the opposite stream
 *
 * SAI supports synchronous mode using bit/frame clocks of either Transmitter's
 * or Receiver's for both streams. This function is used to check if clocks of
 * the stream's are synced by the opposite stream.
 *
 * @sai: SAI context
 * @dir: stream direction
 */
static inline bool fsl_sai_dir_is_synced(struct fsl_sai *sai, int dir)
{
	int adir = (dir == TX) ? RX : TX;

	/* current dir in async mode while opposite dir in sync mode */
	return !sai->synchronous[dir] && sai->synchronous[adir];
}

static struct pinctrl_state *fsl_sai_get_pins_state(struct fsl_sai *sai, u32 bclk)
{
	struct pinctrl_state *state = 0;

	if (sai->is_pdm_mode) {
		/* DSD512@44.1kHz, DSD512@48kHz */
		if (bclk >= 22579200)
			state = pinctrl_lookup_state(sai->pinctrl, "dsd512");

		/* Get default DSD state */
		if (IS_ERR_OR_NULL(state))
			state = pinctrl_lookup_state(sai->pinctrl, "dsd");
	} else {
		/* 706k32b2c, 768k32b2c, etc */
		if (bclk >= 45158400)
			state = pinctrl_lookup_state(sai->pinctrl, "pcm_b2m");
	}

	/* Get default state */
	if (IS_ERR_OR_NULL(state))
		state = pinctrl_lookup_state(sai->pinctrl, "default");

	return state;
}

static irqreturn_t fsl_sai_isr(int irq, void *devid)
{
	struct fsl_sai *sai = (struct fsl_sai *)devid;
	unsigned int ofs = sai->soc_data->reg_offset;
	struct device *dev = &sai->pdev->dev;
	u32 flags, xcsr, mask;
	irqreturn_t iret = IRQ_NONE;

	/*
	 * Both IRQ status bits and IRQ mask bits are in the xCSR but
	 * different shifts. And we here create a mask only for those
	 * IRQs that we activated.
	 */
	mask = (FSL_SAI_FLAGS >> FSL_SAI_CSR_xIE_SHIFT) << FSL_SAI_CSR_xF_SHIFT;

	/* Tx IRQ */
	regmap_read(sai->regmap, FSL_SAI_TCSR(ofs), &xcsr);
	flags = xcsr & mask;

	if (flags)
		iret = IRQ_HANDLED;
	else
		goto irq_rx;

	if (flags & FSL_SAI_CSR_WSF)
		dev_dbg(dev, "isr: Start of Tx word detected\n");

	if (flags & FSL_SAI_CSR_SEF)
		dev_dbg(dev, "isr: Tx Frame sync error detected\n");

	if (flags & FSL_SAI_CSR_FEF) {
		dev_dbg(dev, "isr: Transmit underrun detected\n");
		/* FIFO reset for safety */
		xcsr |= FSL_SAI_CSR_FR;
	}

	if (flags & FSL_SAI_CSR_FWF)
		dev_dbg(dev, "isr: Enabled transmit FIFO is empty\n");

	if (flags & FSL_SAI_CSR_FRF)
		dev_dbg(dev, "isr: Transmit FIFO watermark has been reached\n");

	flags &= FSL_SAI_CSR_xF_W_MASK;
	xcsr &= ~FSL_SAI_CSR_xF_MASK;

	if (flags)
		regmap_write(sai->regmap, FSL_SAI_TCSR(ofs), flags | xcsr);

irq_rx:
	/* Rx IRQ */
	regmap_read(sai->regmap, FSL_SAI_RCSR(ofs), &xcsr);
	flags = xcsr & mask;

	if (flags)
		iret = IRQ_HANDLED;
	else
		goto out;

	if (flags & FSL_SAI_CSR_WSF)
		dev_dbg(dev, "isr: Start of Rx word detected\n");

	if (flags & FSL_SAI_CSR_SEF)
		dev_dbg(dev, "isr: Rx Frame sync error detected\n");

	if (flags & FSL_SAI_CSR_FEF) {
		dev_dbg(dev, "isr: Receive overflow detected\n");
		/* FIFO reset for safety */
		xcsr |= FSL_SAI_CSR_FR;
	}

	if (flags & FSL_SAI_CSR_FWF)
		dev_dbg(dev, "isr: Enabled receive FIFO is full\n");

	if (flags & FSL_SAI_CSR_FRF)
		dev_dbg(dev, "isr: Receive FIFO watermark has been reached\n");

	flags &= FSL_SAI_CSR_xF_W_MASK;
	xcsr &= ~FSL_SAI_CSR_xF_MASK;

	if (flags)
		regmap_write(sai->regmap, FSL_SAI_RCSR(ofs), flags | xcsr);

out:
	return iret;
}

static int fsl_sai_set_dai_tdm_slot(struct snd_soc_dai *cpu_dai, u32 tx_mask,
				u32 rx_mask, int slots, int slot_width)
{
	struct fsl_sai *sai = snd_soc_dai_get_drvdata(cpu_dai);

	sai->slots = slots;
	sai->slot_width = slot_width;

	return 0;
}

static int fsl_sai_set_dai_bclk_ratio(struct snd_soc_dai *dai,
				      unsigned int ratio)
{
	struct fsl_sai *sai = snd_soc_dai_get_drvdata(dai);

	sai->bclk_ratio = ratio;

	return 0;
}

static int fsl_sai_set_dai_sysclk_tr(struct snd_soc_dai *cpu_dai,
		int clk_id, unsigned int freq, bool tx)
{
	struct fsl_sai *sai = snd_soc_dai_get_drvdata(cpu_dai);
	unsigned int ofs = sai->soc_data->reg_offset;
	u32 val_cr2 = 0;

	switch (clk_id) {
	case FSL_SAI_CLK_BUS:
		val_cr2 |= FSL_SAI_CR2_MSEL_BUS;
		break;
	case FSL_SAI_CLK_MAST1:
		val_cr2 |= FSL_SAI_CR2_MSEL_MCLK1;
		break;
	case FSL_SAI_CLK_MAST2:
		val_cr2 |= FSL_SAI_CR2_MSEL_MCLK2;
		break;
	case FSL_SAI_CLK_MAST3:
		val_cr2 |= FSL_SAI_CR2_MSEL_MCLK3;
		break;
	default:
		return -EINVAL;
	}

	regmap_update_bits(sai->regmap, FSL_SAI_xCR2(tx, ofs),
			   FSL_SAI_CR2_MSEL_MASK, val_cr2);

	return 0;
}

static int fsl_sai_set_dai_sysclk(struct snd_soc_dai *cpu_dai,
		int clk_id, unsigned int freq, int dir)
{
	int ret;

	if (dir == SND_SOC_CLOCK_IN)
		return 0;

	ret = fsl_sai_set_dai_sysclk_tr(cpu_dai, clk_id, freq, true);
	if (ret) {
		dev_err(cpu_dai->dev, "Cannot set tx sysclk: %d\n", ret);
		return ret;
	}

	ret = fsl_sai_set_dai_sysclk_tr(cpu_dai, clk_id, freq, false);
	if (ret)
		dev_err(cpu_dai->dev, "Cannot set rx sysclk: %d\n", ret);

	return ret;
}

static int fsl_sai_set_dai_fmt_tr(struct snd_soc_dai *cpu_dai,
				unsigned int fmt, bool tx)
{
	struct fsl_sai *sai = snd_soc_dai_get_drvdata(cpu_dai);
	unsigned int ofs = sai->soc_data->reg_offset;
	u32 val_cr2 = 0, val_cr4 = 0;

	if (!sai->is_lsb_first)
		val_cr4 |= FSL_SAI_CR4_MF;

	sai->is_pdm_mode = false;
	/* DAI mode */
	switch (fmt & SND_SOC_DAIFMT_FORMAT_MASK) {
	case SND_SOC_DAIFMT_I2S:
		/*
		 * Frame low, 1clk before data, one word length for frame sync,
		 * frame sync starts one serial clock cycle earlier,
		 * that is, together with the last bit of the previous
		 * data word.
		 */
		val_cr2 |= FSL_SAI_CR2_BCP;
		val_cr4 |= FSL_SAI_CR4_FSE | FSL_SAI_CR4_FSP;
		break;
	case SND_SOC_DAIFMT_LEFT_J:
		/*
		 * Frame high, one word length for frame sync,
		 * frame sync asserts with the first bit of the frame.
		 */
		val_cr2 |= FSL_SAI_CR2_BCP;
		break;
	case SND_SOC_DAIFMT_DSP_A:
		/*
		 * Frame high, 1clk before data, one bit for frame sync,
		 * frame sync starts one serial clock cycle earlier,
		 * that is, together with the last bit of the previous
		 * data word.
		 */
		val_cr2 |= FSL_SAI_CR2_BCP;
		val_cr4 |= FSL_SAI_CR4_FSE;
		sai->is_dsp_mode = true;
		break;
	case SND_SOC_DAIFMT_DSP_B:
		/*
		 * Frame high, one bit for frame sync,
		 * frame sync asserts with the first bit of the frame.
		 */
		val_cr2 |= FSL_SAI_CR2_BCP;
		sai->is_dsp_mode = true;
		break;
	case SND_SOC_DAIFMT_PDM:
		val_cr2 |= FSL_SAI_CR2_BCP;
		val_cr4 &= ~FSL_SAI_CR4_MF;
		sai->is_pdm_mode = true;
		break;
	case SND_SOC_DAIFMT_RIGHT_J:
		/* To be done */
	default:
		return -EINVAL;
	}

	/* DAI clock inversion */
	switch (fmt & SND_SOC_DAIFMT_INV_MASK) {
	case SND_SOC_DAIFMT_IB_IF:
		/* Invert both clocks */
		val_cr2 ^= FSL_SAI_CR2_BCP;
		val_cr4 ^= FSL_SAI_CR4_FSP;
		break;
	case SND_SOC_DAIFMT_IB_NF:
		/* Invert bit clock */
		val_cr2 ^= FSL_SAI_CR2_BCP;
		break;
	case SND_SOC_DAIFMT_NB_IF:
		/* Invert frame clock */
		val_cr4 ^= FSL_SAI_CR4_FSP;
		break;
	case SND_SOC_DAIFMT_NB_NF:
		/* Nothing to do for both normal cases */
		break;
	default:
		return -EINVAL;
	}

	/* DAI clock provider masks */
	switch (fmt & SND_SOC_DAIFMT_CLOCK_PROVIDER_MASK) {
	case SND_SOC_DAIFMT_BP_FP:
		val_cr2 |= FSL_SAI_CR2_BCD_MSTR;
		val_cr4 |= FSL_SAI_CR4_FSD_MSTR;
		sai->is_consumer_mode = false;
		break;
	case SND_SOC_DAIFMT_BC_FC:
		sai->is_consumer_mode = true;
		break;
	case SND_SOC_DAIFMT_BP_FC:
		val_cr2 |= FSL_SAI_CR2_BCD_MSTR;
		sai->is_consumer_mode = false;
		break;
	case SND_SOC_DAIFMT_BC_FP:
		val_cr4 |= FSL_SAI_CR4_FSD_MSTR;
		sai->is_consumer_mode = true;
		break;
	default:
		return -EINVAL;
	}

	regmap_update_bits(sai->regmap, FSL_SAI_xCR2(tx, ofs),
			   FSL_SAI_CR2_BCP | FSL_SAI_CR2_BCD_MSTR, val_cr2);
	regmap_update_bits(sai->regmap, FSL_SAI_xCR4(tx, ofs),
			   FSL_SAI_CR4_MF | FSL_SAI_CR4_FSE |
			   FSL_SAI_CR4_FSP | FSL_SAI_CR4_FSD_MSTR, val_cr4);

	return 0;
}

static int fsl_sai_set_dai_fmt(struct snd_soc_dai *cpu_dai, unsigned int fmt)
{
	int ret;

	ret = fsl_sai_set_dai_fmt_tr(cpu_dai, fmt, true);
	if (ret) {
		dev_err(cpu_dai->dev, "Cannot set tx format: %d\n", ret);
		return ret;
	}

	ret = fsl_sai_set_dai_fmt_tr(cpu_dai, fmt, false);
	if (ret)
		dev_err(cpu_dai->dev, "Cannot set rx format: %d\n", ret);

	return ret;
}

static int fsl_sai_set_bclk(struct snd_soc_dai *dai, bool tx, u32 freq)
{
	struct fsl_sai *sai = snd_soc_dai_get_drvdata(dai);
	unsigned int reg, ofs = sai->soc_data->reg_offset;
	unsigned long clk_rate;
	u32 savediv = 0, ratio, bestdiff = freq;
	int adir = tx ? RX : TX;
	int dir = tx ? TX : RX;
	u32 id;
	bool support_1_1_ratio = sai->verid.version >= 0x0301;

	/* Don't apply to consumer mode */
	if (sai->is_consumer_mode)
		return 0;

	/*
	 * There is no point in polling MCLK0 if it is identical to MCLK1.
	 * And given that MQS use case has to use MCLK1 though two clocks
	 * are the same, we simply skip MCLK0 and start to find from MCLK1.
	 */
	id = sai->soc_data->mclk0_is_mclk1 ? 1 : 0;

	for (; id < FSL_SAI_MCLK_MAX; id++) {
		int diff;

		clk_rate = clk_get_rate(sai->mclk_clk[id]);
		if (!clk_rate)
			continue;

		ratio = DIV_ROUND_CLOSEST(clk_rate, freq);
		if (!ratio || ratio > 512)
			continue;
		if (ratio == 1 && !support_1_1_ratio)
			continue;
		if ((ratio & 1) && ratio > 1)
			continue;

		diff = abs((long)clk_rate - ratio * freq);

		/*
		 * Drop the source that can not be
		 * divided into the required rate.
		 */
		if (diff != 0 && clk_rate / diff < 1000)
			continue;

		dev_dbg(dai->dev,
			"ratio %d for freq %dHz based on clock %ldHz\n",
			ratio, freq, clk_rate);


		if (diff < bestdiff) {
			savediv = ratio;
			sai->mclk_id[tx] = id;
			bestdiff = diff;
		}

		if (diff == 0)
			break;
	}

	if (savediv == 0) {
		dev_err(dai->dev, "failed to derive required %cx rate: %d\n",
				tx ? 'T' : 'R', freq);
		return -EINVAL;
	}

	dev_dbg(dai->dev, "best fit: clock id=%d, div=%d, deviation =%d\n",
			sai->mclk_id[tx], savediv, bestdiff);

	/*
	 * 1) For Asynchronous mode, we must set RCR2 register for capture, and
	 *    set TCR2 register for playback.
	 * 2) For Tx sync with Rx clock, we must set RCR2 register for playback
	 *    and capture.
	 * 3) For Rx sync with Tx clock, we must set TCR2 register for playback
	 *    and capture.
	 * 4) For Tx and Rx are both Synchronous with another SAI, we just
	 *    ignore it.
	 */
	if (fsl_sai_dir_is_synced(sai, adir))
		reg = FSL_SAI_xCR2(!tx, ofs);
	else if (!sai->synchronous[dir])
		reg = FSL_SAI_xCR2(tx, ofs);
	else
		return 0;

	regmap_update_bits(sai->regmap, reg, FSL_SAI_CR2_MSEL_MASK,
			   FSL_SAI_CR2_MSEL(sai->mclk_id[tx]));

	if (savediv == 1)
		regmap_update_bits(sai->regmap, reg,
				   FSL_SAI_CR2_DIV_MASK | FSL_SAI_CR2_BYP,
				   FSL_SAI_CR2_BYP);
	else
		regmap_update_bits(sai->regmap, reg,
				   FSL_SAI_CR2_DIV_MASK | FSL_SAI_CR2_BYP,
				   savediv / 2 - 1);

	if (sai->soc_data->max_register >= FSL_SAI_MCTL) {
		/* SAI is in master mode at this point, so enable MCLK */
		regmap_update_bits(sai->regmap, FSL_SAI_MCTL,
				   FSL_SAI_MCTL_MCLK_EN, FSL_SAI_MCTL_MCLK_EN);
	}

	return 0;
}

static int fsl_sai_hw_params(struct snd_pcm_substream *substream,
		struct snd_pcm_hw_params *params,
		struct snd_soc_dai *cpu_dai)
{
	struct fsl_sai *sai = snd_soc_dai_get_drvdata(cpu_dai);
	unsigned int ofs = sai->soc_data->reg_offset;
	bool tx = substream->stream == SNDRV_PCM_STREAM_PLAYBACK;
	unsigned int channels = params_channels(params);
	struct snd_dmaengine_dai_dma_data *dma_params;
	struct fsl_sai_dl_cfg *dl_cfg = sai->dl_cfg;
	u32 word_width = params_width(params);
	int trce_mask = 0, dl_cfg_idx = 0;
	int dl_cfg_cnt = sai->dl_cfg_cnt;
	u32 dl_type = FSL_SAI_DL_I2S;
	u32 val_cr4 = 0, val_cr5 = 0;
	u32 slots = (channels == 1) ? 2 : channels;
	u32 slot_width = word_width;
	int adir = tx ? RX : TX;
	u32 pins, bclk;
	int ret, i;

	if (sai->slots)
		slots = sai->slots;

	if (sai->slot_width)
		slot_width = sai->slot_width;

	pins = DIV_ROUND_UP(channels, slots);

	/*
	 * PDM mode, channels are independent
	 * each channels are on one dataline/FIFO.
	 */
	if (sai->is_pdm_mode) {
		pins = channels;
		dl_type = FSL_SAI_DL_PDM;
	}

	for (i = 0; i < dl_cfg_cnt; i++) {
		if (dl_cfg[i].type == dl_type && dl_cfg[i].pins[tx] == pins) {
			dl_cfg_idx = i;
			break;
		}
	}

	if (hweight8(dl_cfg[dl_cfg_idx].mask[tx]) < pins) {
		dev_err(cpu_dai->dev, "channel not supported\n");
		return -EINVAL;
	}

	bclk = params_rate(params) * (sai->bclk_ratio ? sai->bclk_ratio : slots * slot_width);

	if (!IS_ERR_OR_NULL(sai->pinctrl)) {
		sai->pins_state = fsl_sai_get_pins_state(sai, bclk);
		if (!IS_ERR_OR_NULL(sai->pins_state)) {
			ret = pinctrl_select_state(sai->pinctrl, sai->pins_state);
			if (ret) {
				dev_err(cpu_dai->dev, "failed to set proper pins state: %d\n", ret);
				return ret;
			}
		}
	}

	if (!sai->is_consumer_mode) {
		ret = fsl_sai_set_bclk(cpu_dai, tx, bclk);
		if (ret)
			return ret;

		/* Do not enable the clock if it is already enabled */
		if (!(sai->mclk_streams & BIT(substream->stream))) {
			ret = clk_prepare_enable(sai->mclk_clk[sai->mclk_id[tx]]);
			if (ret)
				return ret;

			sai->mclk_streams |= BIT(substream->stream);
		}
	}

	if (!sai->is_dsp_mode && !sai->is_pdm_mode)
		val_cr4 |= FSL_SAI_CR4_SYWD(slot_width);

	val_cr5 |= FSL_SAI_CR5_WNW(slot_width);
	val_cr5 |= FSL_SAI_CR5_W0W(slot_width);

	if (sai->is_lsb_first || sai->is_pdm_mode)
		val_cr5 |= FSL_SAI_CR5_FBT(0);
	else
		val_cr5 |= FSL_SAI_CR5_FBT(word_width - 1);

	val_cr4 |= FSL_SAI_CR4_FRSZ(slots);

	/* Set to output mode to avoid tri-stated data pins */
	if (tx)
		val_cr4 |= FSL_SAI_CR4_CHMOD;

	/*
	 * For SAI provider mode, when Tx(Rx) sync with Rx(Tx) clock, Rx(Tx) will
	 * generate bclk and frame clock for Tx(Rx), we should set RCR4(TCR4),
	 * RCR5(TCR5) for playback(capture), or there will be sync error.
	 */

	if (!sai->is_consumer_mode && fsl_sai_dir_is_synced(sai, adir)) {
		regmap_update_bits(sai->regmap, FSL_SAI_xCR4(!tx, ofs),
				   FSL_SAI_CR4_SYWD_MASK | FSL_SAI_CR4_FRSZ_MASK |
				   FSL_SAI_CR4_CHMOD_MASK,
				   val_cr4);
		regmap_update_bits(sai->regmap, FSL_SAI_xCR5(!tx, ofs),
				   FSL_SAI_CR5_WNW_MASK | FSL_SAI_CR5_W0W_MASK |
				   FSL_SAI_CR5_FBT_MASK, val_cr5);
	}

	if (hweight8(dl_cfg[dl_cfg_idx].mask[tx]) <= 1)
		regmap_update_bits(sai->regmap, FSL_SAI_xCR4(tx, ofs),
				   FSL_SAI_CR4_FCOMB_MASK, 0);
	else
		regmap_update_bits(sai->regmap, FSL_SAI_xCR4(tx, ofs),
				   FSL_SAI_CR4_FCOMB_MASK, FSL_SAI_CR4_FCOMB_SOFT);

	dma_params = tx ? &sai->dma_params_tx : &sai->dma_params_rx;
	dma_params->addr = sai->res->start + FSL_SAI_xDR0(tx) +
			   dl_cfg[dl_cfg_idx].start_off[tx] * 0x4;

	/* Find a proper tcre setting */
	for (i = 0; i < sai->soc_data->pins; i++) {
		trce_mask = (1 << (i + 1)) - 1;
		if (hweight8(dl_cfg[dl_cfg_idx].mask[tx] & trce_mask) == pins)
			break;
	}

	regmap_update_bits(sai->regmap, FSL_SAI_xCR3(tx, ofs),
			   FSL_SAI_CR3_TRCE_MASK,
			   FSL_SAI_CR3_TRCE((dl_cfg[dl_cfg_idx].mask[tx] & trce_mask)));

	regmap_update_bits(sai->regmap, FSL_SAI_xCR4(tx, ofs),
			   FSL_SAI_CR4_SYWD_MASK | FSL_SAI_CR4_FRSZ_MASK |
			   FSL_SAI_CR4_CHMOD_MASK,
			   val_cr4);
	regmap_update_bits(sai->regmap, FSL_SAI_xCR5(tx, ofs),
			   FSL_SAI_CR5_WNW_MASK | FSL_SAI_CR5_W0W_MASK |
			   FSL_SAI_CR5_FBT_MASK, val_cr5);
	regmap_write(sai->regmap, FSL_SAI_xMR(tx),
		     ~0UL - ((1 << min(channels, slots)) - 1));

	return 0;
}

static int fsl_sai_hw_free(struct snd_pcm_substream *substream,
		struct snd_soc_dai *cpu_dai)
{
	struct fsl_sai *sai = snd_soc_dai_get_drvdata(cpu_dai);
	bool tx = substream->stream == SNDRV_PCM_STREAM_PLAYBACK;
	unsigned int ofs = sai->soc_data->reg_offset;

	regmap_update_bits(sai->regmap, FSL_SAI_xCR3(tx, ofs),
			   FSL_SAI_CR3_TRCE_MASK, 0);

	if (!sai->is_consumer_mode &&
			sai->mclk_streams & BIT(substream->stream)) {
		clk_disable_unprepare(sai->mclk_clk[sai->mclk_id[tx]]);
		sai->mclk_streams &= ~BIT(substream->stream);
	}

	return 0;
}

static void fsl_sai_config_disable(struct fsl_sai *sai, int dir)
{
	unsigned int ofs = sai->soc_data->reg_offset;
	bool tx = dir == TX;
	u32 xcsr, count = 100;

	regmap_update_bits(sai->regmap, FSL_SAI_xCSR(tx, ofs),
			   FSL_SAI_CSR_TERE, 0);

	/* TERE will remain set till the end of current frame */
	do {
		udelay(10);
		regmap_read(sai->regmap, FSL_SAI_xCSR(tx, ofs), &xcsr);
	} while (--count && xcsr & FSL_SAI_CSR_TERE);

	regmap_update_bits(sai->regmap, FSL_SAI_xCSR(tx, ofs),
			   FSL_SAI_CSR_FR, FSL_SAI_CSR_FR);

	/*
	 * For sai master mode, after several open/close sai,
	 * there will be no frame clock, and can't recover
	 * anymore. Add software reset to fix this issue.
	 * This is a hardware bug, and will be fix in the
	 * next sai version.
	 */
	if (!sai->is_consumer_mode) {
		/* Software Reset */
		regmap_write(sai->regmap, FSL_SAI_xCSR(tx, ofs), FSL_SAI_CSR_SR);
		/* Clear SR bit to finish the reset */
		regmap_write(sai->regmap, FSL_SAI_xCSR(tx, ofs), 0);
	}
}

static int fsl_sai_trigger(struct snd_pcm_substream *substream, int cmd,
		struct snd_soc_dai *cpu_dai)
{
	struct fsl_sai *sai = snd_soc_dai_get_drvdata(cpu_dai);
	unsigned int ofs = sai->soc_data->reg_offset;

	bool tx = substream->stream == SNDRV_PCM_STREAM_PLAYBACK;
	int adir = tx ? RX : TX;
	int dir = tx ? TX : RX;
	u32 xcsr;

	/*
	 * Asynchronous mode: Clear SYNC for both Tx and Rx.
	 * Rx sync with Tx clocks: Clear SYNC for Tx, set it for Rx.
	 * Tx sync with Rx clocks: Clear SYNC for Rx, set it for Tx.
	 */
	regmap_update_bits(sai->regmap, FSL_SAI_TCR2(ofs), FSL_SAI_CR2_SYNC,
			   sai->synchronous[TX] ? FSL_SAI_CR2_SYNC : 0);
	regmap_update_bits(sai->regmap, FSL_SAI_RCR2(ofs), FSL_SAI_CR2_SYNC,
			   sai->synchronous[RX] ? FSL_SAI_CR2_SYNC : 0);

	/*
	 * It is recommended that the transmitter is the last enabled
	 * and the first disabled.
	 */
	switch (cmd) {
	case SNDRV_PCM_TRIGGER_START:
	case SNDRV_PCM_TRIGGER_RESUME:
	case SNDRV_PCM_TRIGGER_PAUSE_RELEASE:
		regmap_update_bits(sai->regmap, FSL_SAI_xCSR(tx, ofs),
				   FSL_SAI_CSR_FRDE, FSL_SAI_CSR_FRDE);

		regmap_update_bits(sai->regmap, FSL_SAI_xCSR(tx, ofs),
				   FSL_SAI_CSR_TERE, FSL_SAI_CSR_TERE);
		/*
		 * Enable the opposite direction for synchronous mode
		 * 1. Tx sync with Rx: only set RE for Rx; set TE & RE for Tx
		 * 2. Rx sync with Tx: only set TE for Tx; set RE & TE for Rx
		 *
		 * RM recommends to enable RE after TE for case 1 and to enable
		 * TE after RE for case 2, but we here may not always guarantee
		 * that happens: "arecord 1.wav; aplay 2.wav" in case 1 enables
		 * TE after RE, which is against what RM recommends but should
		 * be safe to do, judging by years of testing results.
		 */
		if (fsl_sai_dir_is_synced(sai, adir))
			regmap_update_bits(sai->regmap, FSL_SAI_xCSR((!tx), ofs),
					   FSL_SAI_CSR_TERE, FSL_SAI_CSR_TERE);

		regmap_update_bits(sai->regmap, FSL_SAI_xCSR(tx, ofs),
				   FSL_SAI_CSR_xIE_MASK, FSL_SAI_FLAGS);
		break;
	case SNDRV_PCM_TRIGGER_STOP:
	case SNDRV_PCM_TRIGGER_SUSPEND:
	case SNDRV_PCM_TRIGGER_PAUSE_PUSH:
		regmap_update_bits(sai->regmap, FSL_SAI_xCSR(tx, ofs),
				   FSL_SAI_CSR_FRDE, 0);
		regmap_update_bits(sai->regmap, FSL_SAI_xCSR(tx, ofs),
				   FSL_SAI_CSR_xIE_MASK, 0);

		/* Check if the opposite FRDE is also disabled */
		regmap_read(sai->regmap, FSL_SAI_xCSR(!tx, ofs), &xcsr);

		/*
		 * If opposite stream provides clocks for synchronous mode and
		 * it is inactive, disable it before disabling the current one
		 */
		if (fsl_sai_dir_is_synced(sai, adir) && !(xcsr & FSL_SAI_CSR_FRDE))
			fsl_sai_config_disable(sai, adir);

		/*
		 * Disable current stream if either of:
		 * 1. current stream doesn't provide clocks for synchronous mode
		 * 2. current stream provides clocks for synchronous mode but no
		 *    more stream is active.
		 */
		if (!fsl_sai_dir_is_synced(sai, dir) || !(xcsr & FSL_SAI_CSR_FRDE))
			fsl_sai_config_disable(sai, dir);

		break;
	default:
		return -EINVAL;
	}

	return 0;
}

static int fsl_sai_startup(struct snd_pcm_substream *substream,
		struct snd_soc_dai *cpu_dai)
{
	struct fsl_sai *sai = snd_soc_dai_get_drvdata(cpu_dai);
	bool tx = substream->stream == SNDRV_PCM_STREAM_PLAYBACK;
	int ret;

	/*
	 * EDMA controller needs period size to be a multiple of
	 * tx/rx maxburst
	 */
	if (sai->soc_data->use_edma)
		snd_pcm_hw_constraint_step(substream->runtime, 0,
					   SNDRV_PCM_HW_PARAM_PERIOD_SIZE,
					   tx ? sai->dma_params_tx.maxburst :
					   sai->dma_params_rx.maxburst);

	ret = snd_pcm_hw_constraint_list(substream->runtime, 0,
			SNDRV_PCM_HW_PARAM_RATE, &fsl_sai_rate_constraints);

	return ret;
}

static const struct snd_soc_dai_ops fsl_sai_pcm_dai_ops = {
	.set_bclk_ratio	= fsl_sai_set_dai_bclk_ratio,
	.set_sysclk	= fsl_sai_set_dai_sysclk,
	.set_fmt	= fsl_sai_set_dai_fmt,
	.set_tdm_slot	= fsl_sai_set_dai_tdm_slot,
	.hw_params	= fsl_sai_hw_params,
	.hw_free	= fsl_sai_hw_free,
	.trigger	= fsl_sai_trigger,
	.startup	= fsl_sai_startup,
};

static int fsl_sai_dai_probe(struct snd_soc_dai *cpu_dai)
{
	struct fsl_sai *sai = dev_get_drvdata(cpu_dai->dev);
	unsigned int ofs = sai->soc_data->reg_offset;

	/* Software Reset for both Tx and Rx */
	regmap_write(sai->regmap, FSL_SAI_TCSR(ofs), FSL_SAI_CSR_SR);
	regmap_write(sai->regmap, FSL_SAI_RCSR(ofs), FSL_SAI_CSR_SR);
	/* Clear SR bit to finish the reset */
	regmap_write(sai->regmap, FSL_SAI_TCSR(ofs), 0);
	regmap_write(sai->regmap, FSL_SAI_RCSR(ofs), 0);

	regmap_update_bits(sai->regmap, FSL_SAI_TCR1(ofs),
			   FSL_SAI_CR1_RFW_MASK(sai->soc_data->fifo_depth),
			   sai->soc_data->fifo_depth - FSL_SAI_MAXBURST_TX);
	regmap_update_bits(sai->regmap, FSL_SAI_RCR1(ofs),
			   FSL_SAI_CR1_RFW_MASK(sai->soc_data->fifo_depth),
			   FSL_SAI_MAXBURST_RX - 1);

	snd_soc_dai_init_dma_data(cpu_dai, &sai->dma_params_tx,
				&sai->dma_params_rx);

	return 0;
}

static int fsl_sai_dai_resume(struct snd_soc_component *component)
{
	struct fsl_sai *sai = snd_soc_component_get_drvdata(component);
	struct device *dev = &sai->pdev->dev;
	int ret;

	if (!IS_ERR_OR_NULL(sai->pinctrl) && !IS_ERR_OR_NULL(sai->pins_state)) {
		ret = pinctrl_select_state(sai->pinctrl, sai->pins_state);
		if (ret) {
			dev_err(dev, "failed to set proper pins state: %d\n", ret);
			return ret;
		}
	}

	return 0;
}

static struct snd_soc_dai_driver fsl_sai_dai_template = {
	.probe = fsl_sai_dai_probe,
	.playback = {
		.stream_name = "CPU-Playback",
		.channels_min = 1,
		.channels_max = 32,
		.rate_min = 8000,
		.rate_max = 2822400,
		.rates = SNDRV_PCM_RATE_KNOT,
		.formats = FSL_SAI_FORMATS,
	},
	.capture = {
		.stream_name = "CPU-Capture",
		.channels_min = 1,
		.channels_max = 32,
		.rate_min = 8000,
		.rate_max = 2822400,
		.rates = SNDRV_PCM_RATE_KNOT,
		.formats = FSL_SAI_FORMATS,
	},
	.ops = &fsl_sai_pcm_dai_ops,
};

static const struct snd_soc_component_driver fsl_component = {
<<<<<<< HEAD
	.name           = "fsl-sai",
	.resume         = fsl_sai_dai_resume,
=======
	.name			= "fsl-sai",
	.legacy_dai_naming	= 1,
>>>>>>> 01936221
};

static struct reg_default fsl_sai_reg_defaults_ofs0[] = {
	{FSL_SAI_TCR1(0), 0},
	{FSL_SAI_TCR2(0), 0},
	{FSL_SAI_TCR3(0), 0},
	{FSL_SAI_TCR4(0), 0},
	{FSL_SAI_TCR5(0), 0},
	{FSL_SAI_TDR0, 0},
	{FSL_SAI_TDR1, 0},
	{FSL_SAI_TDR2, 0},
	{FSL_SAI_TDR3, 0},
	{FSL_SAI_TDR4, 0},
	{FSL_SAI_TDR5, 0},
	{FSL_SAI_TDR6, 0},
	{FSL_SAI_TDR7, 0},
	{FSL_SAI_TMR, 0},
	{FSL_SAI_RCR1(0), 0},
	{FSL_SAI_RCR2(0), 0},
	{FSL_SAI_RCR3(0), 0},
	{FSL_SAI_RCR4(0), 0},
	{FSL_SAI_RCR5(0), 0},
	{FSL_SAI_RMR, 0},
};

static struct reg_default fsl_sai_reg_defaults_ofs8[] = {
	{FSL_SAI_TCR1(8), 0},
	{FSL_SAI_TCR2(8), 0},
	{FSL_SAI_TCR3(8), 0},
	{FSL_SAI_TCR4(8), 0},
	{FSL_SAI_TCR5(8), 0},
	{FSL_SAI_TDR0, 0},
	{FSL_SAI_TDR1, 0},
	{FSL_SAI_TDR2, 0},
	{FSL_SAI_TDR3, 0},
	{FSL_SAI_TDR4, 0},
	{FSL_SAI_TDR5, 0},
	{FSL_SAI_TDR6, 0},
	{FSL_SAI_TDR7, 0},
	{FSL_SAI_TMR, 0},
	{FSL_SAI_RCR1(8), 0},
	{FSL_SAI_RCR2(8), 0},
	{FSL_SAI_RCR3(8), 0},
	{FSL_SAI_RCR4(8), 0},
	{FSL_SAI_RCR5(8), 0},
	{FSL_SAI_RMR, 0},
	{FSL_SAI_MCTL, 0},
	{FSL_SAI_MDIV, 0},
};

static bool fsl_sai_readable_reg(struct device *dev, unsigned int reg)
{
	struct fsl_sai *sai = dev_get_drvdata(dev);
	unsigned int ofs = sai->soc_data->reg_offset;

	if (reg >= FSL_SAI_TCSR(ofs) && reg <= FSL_SAI_TCR5(ofs))
		return true;

	if (reg >= FSL_SAI_RCSR(ofs) && reg <= FSL_SAI_RCR5(ofs))
		return true;

	switch (reg) {
	case FSL_SAI_TFR0:
	case FSL_SAI_TFR1:
	case FSL_SAI_TFR2:
	case FSL_SAI_TFR3:
	case FSL_SAI_TFR4:
	case FSL_SAI_TFR5:
	case FSL_SAI_TFR6:
	case FSL_SAI_TFR7:
	case FSL_SAI_TMR:
	case FSL_SAI_RDR0:
	case FSL_SAI_RDR1:
	case FSL_SAI_RDR2:
	case FSL_SAI_RDR3:
	case FSL_SAI_RDR4:
	case FSL_SAI_RDR5:
	case FSL_SAI_RDR6:
	case FSL_SAI_RDR7:
	case FSL_SAI_RFR0:
	case FSL_SAI_RFR1:
	case FSL_SAI_RFR2:
	case FSL_SAI_RFR3:
	case FSL_SAI_RFR4:
	case FSL_SAI_RFR5:
	case FSL_SAI_RFR6:
	case FSL_SAI_RFR7:
	case FSL_SAI_RMR:
	case FSL_SAI_MCTL:
	case FSL_SAI_MDIV:
	case FSL_SAI_VERID:
	case FSL_SAI_PARAM:
	case FSL_SAI_TTCTN:
	case FSL_SAI_RTCTN:
	case FSL_SAI_TTCTL:
	case FSL_SAI_TBCTN:
	case FSL_SAI_TTCAP:
	case FSL_SAI_RTCTL:
	case FSL_SAI_RBCTN:
	case FSL_SAI_RTCAP:
		return true;
	default:
		return false;
	}
}

static bool fsl_sai_volatile_reg(struct device *dev, unsigned int reg)
{
	struct fsl_sai *sai = dev_get_drvdata(dev);
	unsigned int ofs = sai->soc_data->reg_offset;

	if (reg == FSL_SAI_TCSR(ofs) || reg == FSL_SAI_RCSR(ofs))
		return true;

	/* Set VERID and PARAM be volatile for reading value in probe */
	if (ofs == 8 && (reg == FSL_SAI_VERID || reg == FSL_SAI_PARAM))
		return true;

	switch (reg) {
	case FSL_SAI_TFR0:
	case FSL_SAI_TFR1:
	case FSL_SAI_TFR2:
	case FSL_SAI_TFR3:
	case FSL_SAI_TFR4:
	case FSL_SAI_TFR5:
	case FSL_SAI_TFR6:
	case FSL_SAI_TFR7:
	case FSL_SAI_RFR0:
	case FSL_SAI_RFR1:
	case FSL_SAI_RFR2:
	case FSL_SAI_RFR3:
	case FSL_SAI_RFR4:
	case FSL_SAI_RFR5:
	case FSL_SAI_RFR6:
	case FSL_SAI_RFR7:
	case FSL_SAI_RDR0:
	case FSL_SAI_RDR1:
	case FSL_SAI_RDR2:
	case FSL_SAI_RDR3:
	case FSL_SAI_RDR4:
	case FSL_SAI_RDR5:
	case FSL_SAI_RDR6:
	case FSL_SAI_RDR7:
		return true;
	default:
		return false;
	}
}

static bool fsl_sai_writeable_reg(struct device *dev, unsigned int reg)
{
	struct fsl_sai *sai = dev_get_drvdata(dev);
	unsigned int ofs = sai->soc_data->reg_offset;

	if (reg >= FSL_SAI_TCSR(ofs) && reg <= FSL_SAI_TCR5(ofs))
		return true;

	if (reg >= FSL_SAI_RCSR(ofs) && reg <= FSL_SAI_RCR5(ofs))
		return true;

	switch (reg) {
	case FSL_SAI_TDR0:
	case FSL_SAI_TDR1:
	case FSL_SAI_TDR2:
	case FSL_SAI_TDR3:
	case FSL_SAI_TDR4:
	case FSL_SAI_TDR5:
	case FSL_SAI_TDR6:
	case FSL_SAI_TDR7:
	case FSL_SAI_TMR:
	case FSL_SAI_RMR:
	case FSL_SAI_MCTL:
	case FSL_SAI_MDIV:
	case FSL_SAI_TTCTL:
	case FSL_SAI_RTCTL:
		return true;
	default:
		return false;
	}
}

static struct regmap_config fsl_sai_regmap_config = {
	.reg_bits = 32,
	.reg_stride = 4,
	.val_bits = 32,
	.fast_io = true,

	.max_register = FSL_SAI_RMR,
	.reg_defaults = fsl_sai_reg_defaults_ofs0,
	.num_reg_defaults = ARRAY_SIZE(fsl_sai_reg_defaults_ofs0),
	.readable_reg = fsl_sai_readable_reg,
	.volatile_reg = fsl_sai_volatile_reg,
	.writeable_reg = fsl_sai_writeable_reg,
	.cache_type = REGCACHE_FLAT,
};

static int fsl_sai_check_version(struct device *dev)
{
	struct fsl_sai *sai = dev_get_drvdata(dev);
	unsigned char ofs = sai->soc_data->reg_offset;
	unsigned int val;
	int ret;

	if (FSL_SAI_TCSR(ofs) == FSL_SAI_VERID)
		return 0;

	ret = regmap_read(sai->regmap, FSL_SAI_VERID, &val);
	if (ret < 0)
		return ret;

	dev_dbg(dev, "VERID: 0x%016X\n", val);

	sai->verid.version = val &
		(FSL_SAI_VERID_MAJOR_MASK | FSL_SAI_VERID_MINOR_MASK);
	sai->verid.feature = val & FSL_SAI_VERID_FEATURE_MASK;

	ret = regmap_read(sai->regmap, FSL_SAI_PARAM, &val);
	if (ret < 0)
		return ret;

	dev_dbg(dev, "PARAM: 0x%016X\n", val);

	/* Max slots per frame, power of 2 */
	sai->param.slot_num = 1 <<
		((val & FSL_SAI_PARAM_SPF_MASK) >> FSL_SAI_PARAM_SPF_SHIFT);

	/* Words per fifo, power of 2 */
	sai->param.fifo_depth = 1 <<
		((val & FSL_SAI_PARAM_WPF_MASK) >> FSL_SAI_PARAM_WPF_SHIFT);

	/* Number of datalines implemented */
	sai->param.dataline = val & FSL_SAI_PARAM_DLN_MASK;

	return 0;
}

/*
 * Calculate the offset between first two datalines, don't
 * different offset in one case.
 */
static unsigned int fsl_sai_calc_dl_off(unsigned long dl_mask)
{
	int fbidx, nbidx, offset;

	fbidx = find_first_bit(&dl_mask, FSL_SAI_DL_NUM);
	nbidx = find_next_bit(&dl_mask, FSL_SAI_DL_NUM, fbidx + 1);
	offset = nbidx - fbidx - 1;

	return (offset < 0 || offset >= (FSL_SAI_DL_NUM - 1) ? 0 : offset);
}

/*
 * read the fsl,dataline property from dts file.
 * It has 3 value for each configuration, first one means the type:
 * I2S(1) or PDM(2), second one is dataline mask for 'rx', third one is
 * dataline mask for 'tx'. for example
 *
 * fsl,dataline = <1 0xff 0xff 2 0xff 0x11>,
 *
 * It means I2S type rx mask is 0xff, tx mask is 0xff, PDM type
 * rx mask is 0xff, tx mask is 0x11 (dataline 1 and 4 enabled).
 *
 */
static int fsl_sai_read_dlcfg(struct fsl_sai *sai)
{
	struct platform_device *pdev = sai->pdev;
	struct device_node *np = pdev->dev.of_node;
	struct device *dev = &pdev->dev;
	int ret, elems, i, index, num_cfg;
	char *propname = "fsl,dataline";
	struct fsl_sai_dl_cfg *cfg;
	unsigned long dl_mask;
	unsigned int soc_dl;
	u32 rx, tx, type;

	elems = of_property_count_u32_elems(np, propname);

	if (elems <= 0) {
		elems = 0;
	} else if (elems % 3) {
		dev_err(dev, "Number of elements must be divisible to 3.\n");
		return -EINVAL;
	}

	num_cfg = elems / 3;
	/*  Add one more for default value */
	cfg = devm_kzalloc(&pdev->dev, (num_cfg + 1) * sizeof(*cfg), GFP_KERNEL);
	if (!cfg)
		return -ENOMEM;

	/* Consider default value "0 0xFF 0xFF" if property is missing */
	soc_dl = BIT(sai->soc_data->pins) - 1;
	cfg[0].type = FSL_SAI_DL_DEFAULT;
	cfg[0].pins[0] = sai->soc_data->pins;
	cfg[0].mask[0] = soc_dl;
	cfg[0].start_off[0] = 0;
	cfg[0].next_off[0] = 0;

	cfg[0].pins[1] = sai->soc_data->pins;
	cfg[0].mask[1] = soc_dl;
	cfg[0].start_off[1] = 0;
	cfg[0].next_off[1] = 0;
	for (i = 1, index = 0; i < num_cfg + 1; i++) {
		/*
		 * type of dataline
		 * 0 means default mode
		 * 1 means I2S mode
		 * 2 means PDM mode
		 */
		ret = of_property_read_u32_index(np, propname, index++, &type);
		if (ret)
			return -EINVAL;

		ret = of_property_read_u32_index(np, propname, index++, &rx);
		if (ret)
			return -EINVAL;

		ret = of_property_read_u32_index(np, propname, index++, &tx);
		if (ret)
			return -EINVAL;

		if ((rx & ~soc_dl) || (tx & ~soc_dl)) {
			dev_err(dev, "dataline cfg[%d] setting error, mask is 0x%x\n", i, soc_dl);
			return -EINVAL;
		}

		rx = rx & soc_dl;
		tx = tx & soc_dl;

		cfg[i].type = type;
		cfg[i].pins[0] = hweight8(rx);
		cfg[i].mask[0] = rx;
		dl_mask = rx;
		cfg[i].start_off[0] = find_first_bit(&dl_mask, FSL_SAI_DL_NUM);
		cfg[i].next_off[0] = fsl_sai_calc_dl_off(rx);

		cfg[i].pins[1] = hweight8(tx);
		cfg[i].mask[1] = tx;
		dl_mask = tx;
		cfg[i].start_off[1] = find_first_bit(&dl_mask, FSL_SAI_DL_NUM);
		cfg[i].next_off[1] = fsl_sai_calc_dl_off(tx);
	}

	sai->dl_cfg = cfg;
	sai->dl_cfg_cnt = num_cfg + 1;
	return 0;
}

static int fsl_sai_runtime_suspend(struct device *dev);
static int fsl_sai_runtime_resume(struct device *dev);

static int fsl_sai_probe(struct platform_device *pdev)
{
	struct device_node *np = pdev->dev.of_node;
	struct device *dev = &pdev->dev;
	struct fsl_sai *sai;
	struct regmap *gpr;
	void __iomem *base;
	char tmp[8];
	int irq, ret, i;
	int index;

	sai = devm_kzalloc(dev, sizeof(*sai), GFP_KERNEL);
	if (!sai)
		return -ENOMEM;

	sai->pdev = pdev;
	sai->soc_data = of_device_get_match_data(dev);

	sai->is_lsb_first = of_property_read_bool(np, "lsb-first");

	base = devm_platform_get_and_ioremap_resource(pdev, 0, &sai->res);
	if (IS_ERR(base))
		return PTR_ERR(base);

	if (sai->soc_data->reg_offset == 8) {
		fsl_sai_regmap_config.reg_defaults = fsl_sai_reg_defaults_ofs8;
		fsl_sai_regmap_config.max_register = FSL_SAI_MDIV;
		fsl_sai_regmap_config.num_reg_defaults =
			ARRAY_SIZE(fsl_sai_reg_defaults_ofs8);
	}

	sai->regmap = devm_regmap_init_mmio(dev, base, &fsl_sai_regmap_config);
	if (IS_ERR(sai->regmap)) {
		dev_err(dev, "regmap init failed\n");
		return PTR_ERR(sai->regmap);
	}

	sai->bus_clk = devm_clk_get(dev, "bus");
	/* Compatible with old DTB cases */
	if (IS_ERR(sai->bus_clk) && PTR_ERR(sai->bus_clk) != -EPROBE_DEFER)
		sai->bus_clk = devm_clk_get(dev, "sai");
	if (IS_ERR(sai->bus_clk)) {
		dev_err(dev, "failed to get bus clock: %ld\n",
				PTR_ERR(sai->bus_clk));
		/* -EPROBE_DEFER */
		return PTR_ERR(sai->bus_clk);
	}

	for (i = 1; i < FSL_SAI_MCLK_MAX; i++) {
		sprintf(tmp, "mclk%d", i);
		sai->mclk_clk[i] = devm_clk_get(dev, tmp);
		if (IS_ERR(sai->mclk_clk[i])) {
			dev_err(dev, "failed to get mclk%d clock: %ld\n",
					i + 1, PTR_ERR(sai->mclk_clk[i]));
			sai->mclk_clk[i] = NULL;
		}
	}

	if (sai->soc_data->mclk0_is_mclk1)
		sai->mclk_clk[0] = sai->mclk_clk[1];
	else
		sai->mclk_clk[0] = sai->bus_clk;

	/* read dataline mask for rx and tx*/
	ret = fsl_sai_read_dlcfg(sai);
	if (ret < 0) {
		dev_err(dev, "failed to read dlcfg %d\n", ret);
		return ret;
	}

	irq = platform_get_irq(pdev, 0);
	if (irq < 0)
		return irq;

	ret = devm_request_irq(dev, irq, fsl_sai_isr, IRQF_SHARED,
			       np->name, sai);
	if (ret) {
		dev_err(dev, "failed to claim irq %u\n", irq);
		return ret;
	}

	memcpy(&sai->cpu_dai_drv, &fsl_sai_dai_template,
	       sizeof(fsl_sai_dai_template));

	/* Sync Tx with Rx as default by following old DT binding */
	sai->synchronous[RX] = true;
	sai->synchronous[TX] = false;
	sai->cpu_dai_drv.symmetric_rate = 1;
	sai->cpu_dai_drv.symmetric_channels = 1;
	sai->cpu_dai_drv.symmetric_sample_bits = 1;

	if (of_find_property(np, "fsl,sai-synchronous-rx", NULL) &&
	    of_find_property(np, "fsl,sai-asynchronous", NULL)) {
		/* error out if both synchronous and asynchronous are present */
		dev_err(dev, "invalid binding for synchronous mode\n");
		return -EINVAL;
	}

	if (of_find_property(np, "fsl,sai-synchronous-rx", NULL)) {
		/* Sync Rx with Tx */
		sai->synchronous[RX] = false;
		sai->synchronous[TX] = true;
	} else if (of_find_property(np, "fsl,sai-asynchronous", NULL)) {
		/* Discard all settings for asynchronous mode */
		sai->synchronous[RX] = false;
		sai->synchronous[TX] = false;
		sai->cpu_dai_drv.symmetric_rate = 0;
		sai->cpu_dai_drv.symmetric_channels = 0;
		sai->cpu_dai_drv.symmetric_sample_bits = 0;
	}

	if (of_find_property(np, "fsl,sai-mclk-direction-output", NULL) &&
	    of_device_is_compatible(np, "fsl,imx6ul-sai")) {
		gpr = syscon_regmap_lookup_by_compatible("fsl,imx6ul-iomuxc-gpr");
		if (IS_ERR(gpr)) {
			dev_err(dev, "cannot find iomuxc registers\n");
			return PTR_ERR(gpr);
		}

		index = of_alias_get_id(np, "sai");
		if (index < 0)
			return index;

		regmap_update_bits(gpr, IOMUXC_GPR1, MCLK_DIR(index),
				   MCLK_DIR(index));
	}

	sai->dma_params_rx.addr = sai->res->start + FSL_SAI_RDR0;
	sai->dma_params_tx.addr = sai->res->start + FSL_SAI_TDR0;
	sai->dma_params_rx.maxburst = FSL_SAI_MAXBURST_RX;
	sai->dma_params_tx.maxburst = FSL_SAI_MAXBURST_TX;

	sai->pinctrl = devm_pinctrl_get(&pdev->dev);

	platform_set_drvdata(pdev, sai);
	pm_runtime_enable(dev);
	if (!pm_runtime_enabled(dev)) {
		ret = fsl_sai_runtime_resume(dev);
		if (ret)
			goto err_pm_disable;
	}

	ret = pm_runtime_resume_and_get(dev);
	if (ret < 0)
		goto err_pm_get_sync;

	/* Get sai version */
	ret = fsl_sai_check_version(dev);
	if (ret < 0)
		dev_warn(dev, "Error reading SAI version: %d\n", ret);

	/* Select MCLK direction */
	if (of_find_property(np, "fsl,sai-mclk-direction-output", NULL) &&
	    sai->soc_data->max_register >= FSL_SAI_MCTL) {
		regmap_update_bits(sai->regmap, FSL_SAI_MCTL,
				   FSL_SAI_MCTL_MCLK_EN, FSL_SAI_MCTL_MCLK_EN);
	}

	ret = pm_runtime_put_sync(dev);
	if (ret < 0)
		goto err_pm_get_sync;

	/*
	 * Register platform component before registering cpu dai for there
	 * is not defer probe for platform component in snd_soc_add_pcm_runtime().
	 */
	if (sai->soc_data->use_imx_pcm) {
		ret = imx_pcm_dma_init(pdev);
		if (ret) {
			if (!IS_ENABLED(CONFIG_SND_SOC_IMX_PCM_DMA))
				dev_err(dev, "Error: You must enable the imx-pcm-dma support!\n");
			goto err_pm_get_sync;
		}
	} else {
		ret = devm_snd_dmaengine_pcm_register(dev, NULL, 0);
		if (ret)
			goto err_pm_get_sync;
	}

	ret = devm_snd_soc_register_component(dev, &fsl_component,
					      &sai->cpu_dai_drv, 1);
	if (ret)
		goto err_pm_get_sync;

	return ret;

err_pm_get_sync:
	if (!pm_runtime_status_suspended(dev))
		fsl_sai_runtime_suspend(dev);
err_pm_disable:
	pm_runtime_disable(dev);

	return ret;
}

static int fsl_sai_remove(struct platform_device *pdev)
{
	pm_runtime_disable(&pdev->dev);
	if (!pm_runtime_status_suspended(&pdev->dev))
		fsl_sai_runtime_suspend(&pdev->dev);

	return 0;
}

static const struct fsl_sai_soc_data fsl_sai_vf610_data = {
	.use_imx_pcm = false,
	.use_edma = false,
	.fifo_depth = 32,
	.pins = 1,
	.reg_offset = 0,
	.mclk0_is_mclk1 = false,
	.flags = 0,
	.max_register = FSL_SAI_RMR,
};

static const struct fsl_sai_soc_data fsl_sai_imx6sx_data = {
	.use_imx_pcm = true,
	.use_edma = false,
	.fifo_depth = 32,
	.pins = 1,
	.reg_offset = 0,
	.mclk0_is_mclk1 = true,
	.flags = 0,
	.max_register = FSL_SAI_RMR,
};

static const struct fsl_sai_soc_data fsl_sai_imx7ulp_data = {
	.use_imx_pcm = true,
	.use_edma = false,
	.fifo_depth = 16,
	.pins = 2,
	.reg_offset = 8,
	.mclk0_is_mclk1 = false,
	.flags = PMQOS_CPU_LATENCY,
	.max_register = FSL_SAI_RMR,
};

static const struct fsl_sai_soc_data fsl_sai_imx8mq_data = {
	.use_imx_pcm = true,
	.use_edma = false,
	.fifo_depth = 128,
	.pins = 8,
	.reg_offset = 8,
	.mclk0_is_mclk1 = false,
	.flags = 0,
	.max_register = FSL_SAI_RMR,
};

static const struct fsl_sai_soc_data fsl_sai_imx8qm_data = {
	.use_imx_pcm = true,
	.use_edma = true,
	.fifo_depth = 64,
	.pins = 1,
	.reg_offset = 0,
	.mclk0_is_mclk1 = false,
	.flags = 0,
	.max_register = FSL_SAI_RMR,
};

static const struct fsl_sai_soc_data fsl_sai_imx8mm_data = {
	.use_imx_pcm = true,
	.use_edma = false,
	.fifo_depth = 128,
	.reg_offset = 8,
	.mclk0_is_mclk1 = false,
	.pins = 8,
	.flags = 0,
	.max_register = FSL_SAI_MCTL,
};

static const struct fsl_sai_soc_data fsl_sai_imx8mp_data = {
	.use_imx_pcm = true,
	.use_edma = false,
	.fifo_depth = 128,
	.reg_offset = 8,
	.mclk0_is_mclk1 = false,
	.pins = 8,
	.flags = 0,
	.max_register = FSL_SAI_MDIV,
};

static const struct fsl_sai_soc_data fsl_sai_imx8ulp_data = {
	.use_imx_pcm = true,
	.use_edma = true,
	.fifo_depth = 16,
	.reg_offset = 8,
	.mclk0_is_mclk1 = false,
	.pins = 4,
	.flags = PMQOS_CPU_LATENCY,
	.max_register = FSL_SAI_RTCAP,
};

static const struct of_device_id fsl_sai_ids[] = {
	{ .compatible = "fsl,vf610-sai", .data = &fsl_sai_vf610_data },
	{ .compatible = "fsl,imx6sx-sai", .data = &fsl_sai_imx6sx_data },
	{ .compatible = "fsl,imx6ul-sai", .data = &fsl_sai_imx6sx_data },
	{ .compatible = "fsl,imx7ulp-sai", .data = &fsl_sai_imx7ulp_data },
	{ .compatible = "fsl,imx8mq-sai", .data = &fsl_sai_imx8mq_data },
	{ .compatible = "fsl,imx8qm-sai", .data = &fsl_sai_imx8qm_data },
	{ .compatible = "fsl,imx8mm-sai", .data = &fsl_sai_imx8mm_data },
	{ .compatible = "fsl,imx8mp-sai", .data = &fsl_sai_imx8mp_data },
	{ .compatible = "fsl,imx8ulp-sai", .data = &fsl_sai_imx8ulp_data },
	{ .compatible = "fsl,imx8mn-sai", .data = &fsl_sai_imx8mp_data },
	{ /* sentinel */ }
};
MODULE_DEVICE_TABLE(of, fsl_sai_ids);

static int fsl_sai_runtime_suspend(struct device *dev)
{
	struct fsl_sai *sai = dev_get_drvdata(dev);

	if (sai->mclk_streams & BIT(SNDRV_PCM_STREAM_CAPTURE))
		clk_disable_unprepare(sai->mclk_clk[sai->mclk_id[0]]);

	if (sai->mclk_streams & BIT(SNDRV_PCM_STREAM_PLAYBACK))
		clk_disable_unprepare(sai->mclk_clk[sai->mclk_id[1]]);

	clk_disable_unprepare(sai->bus_clk);

	if (sai->soc_data->flags & PMQOS_CPU_LATENCY)
		cpu_latency_qos_remove_request(&sai->pm_qos_req);

	regcache_cache_only(sai->regmap, true);

	return 0;
}

static int fsl_sai_runtime_resume(struct device *dev)
{
	struct fsl_sai *sai = dev_get_drvdata(dev);
	unsigned int ofs = sai->soc_data->reg_offset;
	int ret;

	ret = clk_prepare_enable(sai->bus_clk);
	if (ret) {
		dev_err(dev, "failed to enable bus clock: %d\n", ret);
		return ret;
	}

	if (sai->mclk_streams & BIT(SNDRV_PCM_STREAM_PLAYBACK)) {
		ret = clk_prepare_enable(sai->mclk_clk[sai->mclk_id[1]]);
		if (ret)
			goto disable_bus_clk;
	}

	if (sai->mclk_streams & BIT(SNDRV_PCM_STREAM_CAPTURE)) {
		ret = clk_prepare_enable(sai->mclk_clk[sai->mclk_id[0]]);
		if (ret)
			goto disable_tx_clk;
	}

	if (sai->soc_data->flags & PMQOS_CPU_LATENCY)
		cpu_latency_qos_add_request(&sai->pm_qos_req, 0);

	regcache_cache_only(sai->regmap, false);
	regcache_mark_dirty(sai->regmap);
	regmap_write(sai->regmap, FSL_SAI_TCSR(ofs), FSL_SAI_CSR_SR);
	regmap_write(sai->regmap, FSL_SAI_RCSR(ofs), FSL_SAI_CSR_SR);
	usleep_range(1000, 2000);
	regmap_write(sai->regmap, FSL_SAI_TCSR(ofs), 0);
	regmap_write(sai->regmap, FSL_SAI_RCSR(ofs), 0);

	ret = regcache_sync(sai->regmap);
	if (ret)
		goto disable_rx_clk;

	return 0;

disable_rx_clk:
	if (sai->mclk_streams & BIT(SNDRV_PCM_STREAM_CAPTURE))
		clk_disable_unprepare(sai->mclk_clk[sai->mclk_id[0]]);
disable_tx_clk:
	if (sai->mclk_streams & BIT(SNDRV_PCM_STREAM_PLAYBACK))
		clk_disable_unprepare(sai->mclk_clk[sai->mclk_id[1]]);
disable_bus_clk:
	clk_disable_unprepare(sai->bus_clk);

	return ret;
}

static const struct dev_pm_ops fsl_sai_pm_ops = {
	SET_RUNTIME_PM_OPS(fsl_sai_runtime_suspend,
			   fsl_sai_runtime_resume, NULL)
	SET_SYSTEM_SLEEP_PM_OPS(pm_runtime_force_suspend,
				pm_runtime_force_resume)
};

static struct platform_driver fsl_sai_driver = {
	.probe = fsl_sai_probe,
	.remove = fsl_sai_remove,
	.driver = {
		.name = "fsl-sai",
		.pm = &fsl_sai_pm_ops,
		.of_match_table = fsl_sai_ids,
	},
};
module_platform_driver(fsl_sai_driver);

MODULE_DESCRIPTION("Freescale Soc SAI Interface");
MODULE_AUTHOR("Xiubo Li, <Li.Xiubo@freescale.com>");
MODULE_ALIAS("platform:fsl-sai");
MODULE_LICENSE("GPL");<|MERGE_RESOLUTION|>--- conflicted
+++ resolved
@@ -864,13 +864,9 @@
 };
 
 static const struct snd_soc_component_driver fsl_component = {
-<<<<<<< HEAD
-	.name           = "fsl-sai",
-	.resume         = fsl_sai_dai_resume,
-=======
 	.name			= "fsl-sai",
+	.resume			= fsl_sai_dai_resume,
 	.legacy_dai_naming	= 1,
->>>>>>> 01936221
 };
 
 static struct reg_default fsl_sai_reg_defaults_ofs0[] = {
