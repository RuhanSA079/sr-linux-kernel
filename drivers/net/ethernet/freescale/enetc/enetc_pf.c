--- conflicted
+++ resolved
@@ -500,25 +500,6 @@
 
 static void enetc_mac_config(struct enetc_hw *hw, phy_interface_t phy_mode)
 {
-<<<<<<< HEAD
-	/* set auto-speed for RGMII */
-	if (enetc_port_rd(hw, ENETC_PM0_IF_MODE) & ENETC_PMO_IFM_RG ||
-	    phy_interface_mode_is_rgmii(phy_mode)) {
-		enetc_port_wr(hw, ENETC_PM0_IF_MODE, ENETC_PM0_IFM_RGAUTO);
-		enetc_port_wr(hw, ENETC_PM1_IF_MODE, ENETC_PM0_IFM_RGAUTO);
-	}
-
-	if (phy_mode == PHY_INTERFACE_MODE_USXGMII) {
-		enetc_port_wr(hw, ENETC_PM0_IF_MODE, ENETC_PM0_IFM_XGMII);
-		enetc_port_wr(hw, ENETC_PM1_IF_MODE, ENETC_PM0_IFM_XGMII);
-	}
-
-	/* on LS1028A the MAC Rx FIFO defaults to value 2, which is too high and
-	 * may lead to Rx lock-up under traffic.  Set it to 1 instead, as
-	 * recommended by the hardware team.
-	 */
-	enetc_port_wr(hw, ENETC_PM0_RX_FIFO, ENETC_PM0_RX_FIFO_VAL);
-=======
 	u32 val;
 
 	if (phy_interface_mode_is_rgmii(phy_mode)) {
@@ -533,7 +514,6 @@
 		val = ENETC_PM0_IFM_FULL_DPX | ENETC_PM0_IFM_IFMODE_XGMII;
 		enetc_port_wr(hw, ENETC_PM0_IF_MODE, val);
 	}
->>>>>>> 472493c8
 }
 
 static void enetc_mac_enable(struct enetc_hw *hw, bool en)
