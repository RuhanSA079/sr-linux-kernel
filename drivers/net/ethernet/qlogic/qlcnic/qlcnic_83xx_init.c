--- conflicted
+++ resolved
@@ -636,11 +636,7 @@
 	if (adapter->portnum == 0)
 		qlcnic_set_drv_version(adapter);
 
-<<<<<<< HEAD
-	qlcnic_dcb_get_info(adapter);
-=======
 	qlcnic_dcb_get_info(adapter->dcb);
->>>>>>> d8ec26d7
 	qlcnic_83xx_idc_attach_driver(adapter);
 
 	return 0;
@@ -906,11 +902,7 @@
 		qlcnic_83xx_idc_update_audit_reg(adapter, 0, 1);
 		set_bit(__QLCNIC_RESETTING, &adapter->state);
 		clear_bit(QLC_83XX_MBX_READY, &mbx->status);
-<<<<<<< HEAD
-		if (adapter->ahw->nic_mode == QLC_83XX_VIRTUAL_NIC_MODE)
-=======
 		if (adapter->ahw->nic_mode == QLCNIC_VNIC_MODE)
->>>>>>> d8ec26d7
 			qlcnic_83xx_disable_vnic_mode(adapter, 1);
 
 		if (qlcnic_check_diag_status(adapter)) {
@@ -2056,11 +2048,8 @@
 	ahw->max_mac_filters = nic_info.max_mac_filters;
 	ahw->max_mtu = nic_info.max_mtu;
 
-<<<<<<< HEAD
-=======
 	adapter->max_tx_rings = ahw->max_tx_ques;
 	adapter->max_sds_rings = ahw->max_rx_ques;
->>>>>>> d8ec26d7
 	/* eSwitch capability indicates vNIC mode.
 	 * vNIC and SRIOV are mutually exclusive operational modes.
 	 * If SR-IOV capability is detected, SR-IOV physical function
@@ -2073,11 +2062,7 @@
 		return QLC_83XX_DEFAULT_OPMODE;
 
 	if (ahw->capabilities & QLC_83XX_ESWITCH_CAPABILITY)
-<<<<<<< HEAD
-		return QLC_83XX_VIRTUAL_NIC_MODE;
-=======
 		return QLCNIC_VNIC_MODE;
->>>>>>> d8ec26d7
 
 	return QLC_83XX_DEFAULT_OPMODE;
 }
@@ -2091,17 +2076,6 @@
 	if (ret == -EIO)
 		return -EIO;
 
-<<<<<<< HEAD
-	if (ret == QLC_83XX_VIRTUAL_NIC_MODE) {
-		ahw->nic_mode = QLC_83XX_VIRTUAL_NIC_MODE;
-		if (qlcnic_83xx_config_vnic_opmode(adapter))
-			return -EIO;
-
-	} else if (ret == QLC_83XX_DEFAULT_OPMODE) {
-		ahw->nic_mode = QLC_83XX_DEFAULT_MODE;
-		adapter->nic_ops->init_driver = qlcnic_83xx_init_default_driver;
-		ahw->idc.state_entry = qlcnic_83xx_idc_ready_state_entry;
-=======
 	if (ret == QLCNIC_VNIC_MODE) {
 		ahw->nic_mode = QLCNIC_VNIC_MODE;
 
@@ -2116,7 +2090,6 @@
 		ahw->idc.state_entry = qlcnic_83xx_idc_ready_state_entry;
 		adapter->max_sds_rings = QLCNIC_MAX_SDS_RINGS;
 		adapter->max_tx_rings = QLCNIC_MAX_TX_RINGS;
->>>>>>> d8ec26d7
 	} else {
 		return -EIO;
 	}
@@ -2219,8 +2192,6 @@
 	return err;
 }
 
-<<<<<<< HEAD
-=======
 static void qlcnic_83xx_init_rings(struct qlcnic_adapter *adapter)
 {
 	u8 rx_cnt = QLCNIC_DEF_SDS_RINGS;
@@ -2238,15 +2209,17 @@
 	qlcnic_set_tx_ring_count(adapter, tx_cnt);
 	qlcnic_set_sds_ring_count(adapter, rx_cnt);
 }
->>>>>>> d8ec26d7
 
 int qlcnic_83xx_init(struct qlcnic_adapter *adapter, int pci_using_dac)
 {
 	struct qlcnic_hardware_context *ahw = adapter->ahw;
-<<<<<<< HEAD
+	struct qlcnic_dcb *dcb;
 	int err = 0;
 
 	ahw->msix_supported = !!qlcnic_use_msi_x;
+
+	qlcnic_83xx_init_rings(adapter);
+
 	err = qlcnic_83xx_init_mailbox_work(adapter);
 	if (err)
 		goto exit;
@@ -2259,42 +2232,6 @@
 			return err;
 	}
 
-	err = qlcnic_83xx_check_hw_status(adapter);
-	if (err)
-		goto detach_mbx;
-
-	if (!qlcnic_83xx_read_flash_descriptor_table(adapter))
-		qlcnic_83xx_read_flash_mfg_id(adapter);
-
-	err = qlcnic_83xx_get_fw_info(adapter);
-	if (err)
-		goto detach_mbx;
-
-	err = qlcnic_83xx_idc_init(adapter);
-	if (err)
-		goto clear_fw_info;
-
-	err = qlcnic_setup_intr(adapter, 0, 0);
-=======
-	struct qlcnic_dcb *dcb;
-	int err = 0;
-
-	ahw->msix_supported = !!qlcnic_use_msi_x;
-
-	qlcnic_83xx_init_rings(adapter);
-
-	err = qlcnic_83xx_init_mailbox_work(adapter);
-	if (err)
-		goto exit;
-
-	if (qlcnic_sriov_vf_check(adapter)) {
-		err = qlcnic_sriov_vf_init(adapter, pci_using_dac);
-		if (err)
-			goto detach_mbx;
-		else
-			return err;
-	}
-
 	if (qlcnic_83xx_read_flash_descriptor_table(adapter) ||
 	    qlcnic_83xx_read_flash_mfg_id(adapter)) {
 		dev_err(&adapter->pdev->dev, "Failed reading flash mfg id\n");
@@ -2315,7 +2252,6 @@
 		goto detach_mbx;
 
 	err = qlcnic_setup_intr(adapter);
->>>>>>> d8ec26d7
 	if (err) {
 		dev_err(&adapter->pdev->dev, "Failed to setup interrupt\n");
 		goto disable_intr;
@@ -2336,25 +2272,17 @@
 	err = qlcnic_83xx_configure_opmode(adapter);
 	if (err)
 		goto disable_mbx_intr;
-<<<<<<< HEAD
-=======
-
->>>>>>> d8ec26d7
+
 
 	/* Perform operating mode specific initialization */
 	err = adapter->nic_ops->init_driver(adapter);
 	if (err)
 		goto disable_mbx_intr;
 
-<<<<<<< HEAD
-	if (adapter->dcb && qlcnic_dcb_attach(adapter))
-		qlcnic_clear_dcb_ops(adapter);
-=======
 	dcb = adapter->dcb;
 
 	if (dcb && qlcnic_dcb_attach(dcb))
 		qlcnic_clear_dcb_ops(dcb);
->>>>>>> d8ec26d7
 
 	/* Periodically monitor device status */
 	qlcnic_83xx_idc_poll_dev_state(&adapter->fw_work.work);
@@ -2366,19 +2294,10 @@
 disable_intr:
 	qlcnic_teardown_intr(adapter);
 
-<<<<<<< HEAD
-clear_fw_info:
-	kfree(ahw->fw_info);
-
-detach_mbx:
-	qlcnic_83xx_detach_mailbox_work(adapter);
-	qlcnic_83xx_free_mailbox(ahw->mailbox);
-=======
 detach_mbx:
 	qlcnic_83xx_detach_mailbox_work(adapter);
 	qlcnic_83xx_free_mailbox(ahw->mailbox);
 	ahw->mailbox = NULL;
->>>>>>> d8ec26d7
 exit:
 	return err;
 }
@@ -2391,11 +2310,7 @@
 	clear_bit(QLC_83XX_MBX_READY, &idc->status);
 	cancel_delayed_work_sync(&adapter->fw_work);
 
-<<<<<<< HEAD
-	if (ahw->nic_mode == QLC_83XX_VIRTUAL_NIC_MODE)
-=======
 	if (ahw->nic_mode == QLCNIC_VNIC_MODE)
->>>>>>> d8ec26d7
 		qlcnic_83xx_disable_vnic_mode(adapter, 1);
 
 	qlcnic_83xx_idc_detach_driver(adapter);
