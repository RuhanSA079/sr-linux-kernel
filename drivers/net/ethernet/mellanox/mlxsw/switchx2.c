--- conflicted
+++ resolved
@@ -389,30 +389,13 @@
 						mlxsw_sx_port->local_port);
 }
 
-static int mlxsw_sx_port_get_port_parent_id(struct net_device *dev,
-					    struct netdev_phys_item_id *ppid)
-{
-	struct mlxsw_sx_port *mlxsw_sx_port = netdev_priv(dev);
-	struct mlxsw_sx *mlxsw_sx = mlxsw_sx_port->mlxsw_sx;
-
-	ppid->id_len = sizeof(mlxsw_sx->hw_id);
-	memcpy(&ppid->id, &mlxsw_sx->hw_id, ppid->id_len);
-
-	return 0;
-}
-
 static const struct net_device_ops mlxsw_sx_port_netdev_ops = {
 	.ndo_open		= mlxsw_sx_port_open,
 	.ndo_stop		= mlxsw_sx_port_stop,
 	.ndo_start_xmit		= mlxsw_sx_port_xmit,
 	.ndo_change_mtu		= mlxsw_sx_port_change_mtu,
 	.ndo_get_stats64	= mlxsw_sx_port_get_stats64,
-<<<<<<< HEAD
-	.ndo_get_phys_port_name = mlxsw_sx_port_get_phys_port_name,
-	.ndo_get_port_parent_id	= mlxsw_sx_port_get_port_parent_id,
-=======
 	.ndo_get_devlink_port	= mlxsw_sx_port_get_devlink_port,
->>>>>>> 0ecfebd2
 };
 
 static void mlxsw_sx_port_get_drvinfo(struct net_device *dev,
