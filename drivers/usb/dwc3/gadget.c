// SPDX-License-Identifier: GPL-2.0
/*
 * gadget.c - DesignWare USB3 DRD Controller Gadget Framework Link
 *
 * Copyright (C) 2010-2011 Texas Instruments Incorporated - http://www.ti.com
 *
 * Authors: Felipe Balbi <balbi@ti.com>,
 *	    Sebastian Andrzej Siewior <bigeasy@linutronix.de>
 */

#include <linux/kernel.h>
#include <linux/delay.h>
#include <linux/slab.h>
#include <linux/spinlock.h>
#include <linux/platform_device.h>
#include <linux/pm_runtime.h>
#include <linux/interrupt.h>
#include <linux/io.h>
#include <linux/list.h>
#include <linux/dma-mapping.h>

#include <linux/usb/ch9.h>
#include <linux/usb/gadget.h>

#include "debug.h"
#include "core.h"
#include "gadget.h"
#include "io.h"

#define DWC3_ALIGN_FRAME(d)	(((d)->frame_number + (d)->interval) \
					& ~((d)->interval - 1))

/**
 * dwc3_gadget_set_test_mode - enables usb2 test modes
 * @dwc: pointer to our context structure
 * @mode: the mode to set (J, K SE0 NAK, Force Enable)
 *
 * Caller should take care of locking. This function will return 0 on
 * success or -EINVAL if wrong Test Selector is passed.
 */
int dwc3_gadget_set_test_mode(struct dwc3 *dwc, int mode)
{
	u32		reg;

	reg = dwc3_readl(dwc->regs, DWC3_DCTL);
	reg &= ~DWC3_DCTL_TSTCTRL_MASK;

	switch (mode) {
	case TEST_J:
	case TEST_K:
	case TEST_SE0_NAK:
	case TEST_PACKET:
	case TEST_FORCE_EN:
		reg |= mode << 1;
		break;
	default:
		return -EINVAL;
	}

	dwc3_writel(dwc->regs, DWC3_DCTL, reg);

	return 0;
}

/**
 * dwc3_gadget_get_link_state - gets current state of usb link
 * @dwc: pointer to our context structure
 *
 * Caller should take care of locking. This function will
 * return the link state on success (>= 0) or -ETIMEDOUT.
 */
int dwc3_gadget_get_link_state(struct dwc3 *dwc)
{
	u32		reg;

	reg = dwc3_readl(dwc->regs, DWC3_DSTS);

	return DWC3_DSTS_USBLNKST(reg);
}

/**
 * dwc3_gadget_set_link_state - sets usb link to a particular state
 * @dwc: pointer to our context structure
 * @state: the state to put link into
 *
 * Caller should take care of locking. This function will
 * return 0 on success or -ETIMEDOUT.
 */
int dwc3_gadget_set_link_state(struct dwc3 *dwc, enum dwc3_link_state state)
{
	int		retries = 10000;
	u32		reg;

	/*
	 * Wait until device controller is ready. Only applies to 1.94a and
	 * later RTL.
	 */
	if (dwc->revision >= DWC3_REVISION_194A) {
		while (--retries) {
			reg = dwc3_readl(dwc->regs, DWC3_DSTS);
			if (reg & DWC3_DSTS_DCNRD)
				udelay(5);
			else
				break;
		}

		if (retries <= 0)
			return -ETIMEDOUT;
	}

	reg = dwc3_readl(dwc->regs, DWC3_DCTL);
	reg &= ~DWC3_DCTL_ULSTCHNGREQ_MASK;

	/* set requested state */
	reg |= DWC3_DCTL_ULSTCHNGREQ(state);
	dwc3_writel(dwc->regs, DWC3_DCTL, reg);

	/*
	 * The following code is racy when called from dwc3_gadget_wakeup,
	 * and is not needed, at least on newer versions
	 */
	if (dwc->revision >= DWC3_REVISION_194A)
		return 0;

	/* wait for a change in DSTS */
	retries = 10000;
	while (--retries) {
		reg = dwc3_readl(dwc->regs, DWC3_DSTS);

		if (DWC3_DSTS_USBLNKST(reg) == state)
			return 0;

		udelay(5);
	}

	return -ETIMEDOUT;
}

/**
 * dwc3_ep_inc_trb - increment a trb index.
 * @index: Pointer to the TRB index to increment.
 *
 * The index should never point to the link TRB. After incrementing,
 * if it is point to the link TRB, wrap around to the beginning. The
 * link TRB is always at the last TRB entry.
 */
static void dwc3_ep_inc_trb(u8 *index)
{
	(*index)++;
	if (*index == (DWC3_TRB_NUM - 1))
		*index = 0;
}

/**
 * dwc3_ep_inc_enq - increment endpoint's enqueue pointer
 * @dep: The endpoint whose enqueue pointer we're incrementing
 */
static void dwc3_ep_inc_enq(struct dwc3_ep *dep)
{
	dwc3_ep_inc_trb(&dep->trb_enqueue);
}

/**
 * dwc3_ep_inc_deq - increment endpoint's dequeue pointer
 * @dep: The endpoint whose enqueue pointer we're incrementing
 */
static void dwc3_ep_inc_deq(struct dwc3_ep *dep)
{
	dwc3_ep_inc_trb(&dep->trb_dequeue);
}

static void dwc3_gadget_del_and_unmap_request(struct dwc3_ep *dep,
		struct dwc3_request *req, int status)
{
	struct dwc3			*dwc = dep->dwc;

	req->started = false;
	list_del(&req->list);
	req->remaining = 0;
	req->unaligned = false;
	req->zero = false;

	if (req->request.status == -EINPROGRESS)
		req->request.status = status;

	if (req->trb)
		usb_gadget_unmap_request_by_dev(dwc->sysdev,
				&req->request, req->direction);

	req->trb = NULL;
	trace_dwc3_gadget_giveback(req);

	if (dep->number > 1)
		pm_runtime_put(dwc->dev);
}

/**
 * dwc3_gadget_giveback - call struct usb_request's ->complete callback
 * @dep: The endpoint to whom the request belongs to
 * @req: The request we're giving back
 * @status: completion code for the request
 *
 * Must be called with controller's lock held and interrupts disabled. This
 * function will unmap @req and call its ->complete() callback to notify upper
 * layers that it has completed.
 */
void dwc3_gadget_giveback(struct dwc3_ep *dep, struct dwc3_request *req,
		int status)
{
	struct dwc3			*dwc = dep->dwc;

	dwc3_gadget_del_and_unmap_request(dep, req, status);

	spin_unlock(&dwc->lock);
	usb_gadget_giveback_request(&dep->endpoint, &req->request);
	spin_lock(&dwc->lock);
}

/**
 * dwc3_send_gadget_generic_command - issue a generic command for the controller
 * @dwc: pointer to the controller context
 * @cmd: the command to be issued
 * @param: command parameter
 *
 * Caller should take care of locking. Issue @cmd with a given @param to @dwc
 * and wait for its completion.
 */
int dwc3_send_gadget_generic_command(struct dwc3 *dwc, unsigned cmd, u32 param)
{
	u32		timeout = 500;
	int		status = 0;
	int		ret = 0;
	u32		reg;

	dwc3_writel(dwc->regs, DWC3_DGCMDPAR, param);
	dwc3_writel(dwc->regs, DWC3_DGCMD, cmd | DWC3_DGCMD_CMDACT);

	do {
		reg = dwc3_readl(dwc->regs, DWC3_DGCMD);
		if (!(reg & DWC3_DGCMD_CMDACT)) {
			status = DWC3_DGCMD_STATUS(reg);
			if (status)
				ret = -EINVAL;
			break;
		}
	} while (--timeout);

	if (!timeout) {
		ret = -ETIMEDOUT;
		status = -ETIMEDOUT;
	}

	trace_dwc3_gadget_generic_cmd(cmd, param, status);

	return ret;
}

static int __dwc3_gadget_wakeup(struct dwc3 *dwc);

/**
 * dwc3_send_gadget_ep_cmd - issue an endpoint command
 * @dep: the endpoint to which the command is going to be issued
 * @cmd: the command to be issued
 * @params: parameters to the command
 *
 * Caller should handle locking. This function will issue @cmd with given
 * @params to @dep and wait for its completion.
 */
int dwc3_send_gadget_ep_cmd(struct dwc3_ep *dep, unsigned cmd,
		struct dwc3_gadget_ep_cmd_params *params)
{
	const struct usb_endpoint_descriptor *desc = dep->endpoint.desc;
	struct dwc3		*dwc = dep->dwc;
	u32			timeout = 1000;
	u32			reg;

	int			cmd_status = 0;
	int			susphy = false;
	int			ret = -EINVAL;

	/*
	 * Synopsys Databook 2.60a states, on section 6.3.2.5.[1-8], that if
	 * we're issuing an endpoint command, we must check if
	 * GUSB2PHYCFG.SUSPHY bit is set. If it is, then we need to clear it.
	 *
	 * We will also set SUSPHY bit to what it was before returning as stated
	 * by the same section on Synopsys databook.
	 */
	if (dwc->gadget.speed <= USB_SPEED_HIGH) {
		reg = dwc3_readl(dwc->regs, DWC3_GUSB2PHYCFG(0));
		if (unlikely(reg & DWC3_GUSB2PHYCFG_SUSPHY)) {
			susphy = true;
			reg &= ~DWC3_GUSB2PHYCFG_SUSPHY;
			dwc3_writel(dwc->regs, DWC3_GUSB2PHYCFG(0), reg);
		}
	}

	if (DWC3_DEPCMD_CMD(cmd) == DWC3_DEPCMD_STARTTRANSFER) {
		int		needs_wakeup;

		needs_wakeup = (dwc->link_state == DWC3_LINK_STATE_U1 ||
				dwc->link_state == DWC3_LINK_STATE_U2 ||
				dwc->link_state == DWC3_LINK_STATE_U3);

		if (unlikely(needs_wakeup)) {
			ret = __dwc3_gadget_wakeup(dwc);
			dev_WARN_ONCE(dwc->dev, ret, "wakeup failed --> %d\n",
					ret);
		}
	}

	dwc3_writel(dep->regs, DWC3_DEPCMDPAR0, params->param0);
	dwc3_writel(dep->regs, DWC3_DEPCMDPAR1, params->param1);
	dwc3_writel(dep->regs, DWC3_DEPCMDPAR2, params->param2);

	/*
	 * Synopsys Databook 2.60a states in section 6.3.2.5.6 of that if we're
	 * not relying on XferNotReady, we can make use of a special "No
	 * Response Update Transfer" command where we should clear both CmdAct
	 * and CmdIOC bits.
	 *
	 * With this, we don't need to wait for command completion and can
	 * straight away issue further commands to the endpoint.
	 *
	 * NOTICE: We're making an assumption that control endpoints will never
	 * make use of Update Transfer command. This is a safe assumption
	 * because we can never have more than one request at a time with
	 * Control Endpoints. If anybody changes that assumption, this chunk
	 * needs to be updated accordingly.
	 */
	if (DWC3_DEPCMD_CMD(cmd) == DWC3_DEPCMD_UPDATETRANSFER &&
			!usb_endpoint_xfer_isoc(desc))
		cmd &= ~(DWC3_DEPCMD_CMDIOC | DWC3_DEPCMD_CMDACT);
	else
		cmd |= DWC3_DEPCMD_CMDACT;

	dwc3_writel(dep->regs, DWC3_DEPCMD, cmd);
	do {
		reg = dwc3_readl(dep->regs, DWC3_DEPCMD);
		if (!(reg & DWC3_DEPCMD_CMDACT)) {
			cmd_status = DWC3_DEPCMD_STATUS(reg);

			switch (cmd_status) {
			case 0:
				ret = 0;
				break;
			case DEPEVT_TRANSFER_NO_RESOURCE:
				ret = -EINVAL;
				break;
			case DEPEVT_TRANSFER_BUS_EXPIRY:
				/*
				 * SW issues START TRANSFER command to
				 * isochronous ep with future frame interval. If
				 * future interval time has already passed when
				 * core receives the command, it will respond
				 * with an error status of 'Bus Expiry'.
				 *
				 * Instead of always returning -EINVAL, let's
				 * give a hint to the gadget driver that this is
				 * the case by returning -EAGAIN.
				 */
				ret = -EAGAIN;
				break;
			default:
				dev_WARN(dwc->dev, "UNKNOWN cmd status\n");
			}

			break;
		}
	} while (--timeout);

	if (timeout == 0) {
		ret = -ETIMEDOUT;
		cmd_status = -ETIMEDOUT;
	}

	trace_dwc3_gadget_ep_cmd(dep, cmd, params, cmd_status);

	if (ret == 0) {
		switch (DWC3_DEPCMD_CMD(cmd)) {
		case DWC3_DEPCMD_STARTTRANSFER:
			dep->flags |= DWC3_EP_TRANSFER_STARTED;
			dwc3_gadget_ep_get_transfer_index(dep);
			break;
		case DWC3_DEPCMD_ENDTRANSFER:
			dep->flags &= ~DWC3_EP_TRANSFER_STARTED;
			break;
		default:
			/* nothing */
			break;
		}
	}

	if (unlikely(susphy)) {
		reg = dwc3_readl(dwc->regs, DWC3_GUSB2PHYCFG(0));
		reg |= DWC3_GUSB2PHYCFG_SUSPHY;
		dwc3_writel(dwc->regs, DWC3_GUSB2PHYCFG(0), reg);
	}

	return ret;
}

static int dwc3_send_clear_stall_ep_cmd(struct dwc3_ep *dep)
{
	struct dwc3 *dwc = dep->dwc;
	struct dwc3_gadget_ep_cmd_params params;
	u32 cmd = DWC3_DEPCMD_CLEARSTALL;

	/*
	 * As of core revision 2.60a the recommended programming model
	 * is to set the ClearPendIN bit when issuing a Clear Stall EP
	 * command for IN endpoints. This is to prevent an issue where
	 * some (non-compliant) hosts may not send ACK TPs for pending
	 * IN transfers due to a mishandled error condition. Synopsys
	 * STAR 9000614252.
	 */
	if (dep->direction && (dwc->revision >= DWC3_REVISION_260A) &&
	    (dwc->gadget.speed >= USB_SPEED_SUPER))
		cmd |= DWC3_DEPCMD_CLEARPENDIN;

	memset(&params, 0, sizeof(params));

	return dwc3_send_gadget_ep_cmd(dep, cmd, &params);
}

static dma_addr_t dwc3_trb_dma_offset(struct dwc3_ep *dep,
		struct dwc3_trb *trb)
{
	u32		offset = (char *) trb - (char *) dep->trb_pool;

	return dep->trb_pool_dma + offset;
}

static int dwc3_alloc_trb_pool(struct dwc3_ep *dep)
{
	struct dwc3		*dwc = dep->dwc;

	if (dep->trb_pool)
		return 0;

	dep->trb_pool = dma_alloc_coherent(dwc->sysdev,
			sizeof(struct dwc3_trb) * DWC3_TRB_NUM,
			&dep->trb_pool_dma, GFP_KERNEL);
	if (!dep->trb_pool) {
		dev_err(dep->dwc->dev, "failed to allocate trb pool for %s\n",
				dep->name);
		return -ENOMEM;
	}

	return 0;
}

static void dwc3_free_trb_pool(struct dwc3_ep *dep)
{
	struct dwc3		*dwc = dep->dwc;

	dma_free_coherent(dwc->sysdev, sizeof(struct dwc3_trb) * DWC3_TRB_NUM,
			dep->trb_pool, dep->trb_pool_dma);

	dep->trb_pool = NULL;
	dep->trb_pool_dma = 0;
}

static int dwc3_gadget_set_xfer_resource(struct dwc3_ep *dep)
{
	struct dwc3_gadget_ep_cmd_params params;

	memset(&params, 0x00, sizeof(params));

	params.param0 = DWC3_DEPXFERCFG_NUM_XFER_RES(1);

	return dwc3_send_gadget_ep_cmd(dep, DWC3_DEPCMD_SETTRANSFRESOURCE,
			&params);
}

/**
 * dwc3_gadget_start_config - configure ep resources
 * @dep: endpoint that is being enabled
 *
 * Issue a %DWC3_DEPCMD_DEPSTARTCFG command to @dep. After the command's
 * completion, it will set Transfer Resource for all available endpoints.
 *
 * The assignment of transfer resources cannot perfectly follow the data book
 * due to the fact that the controller driver does not have all knowledge of the
 * configuration in advance. It is given this information piecemeal by the
 * composite gadget framework after every SET_CONFIGURATION and
 * SET_INTERFACE. Trying to follow the databook programming model in this
 * scenario can cause errors. For two reasons:
 *
 * 1) The databook says to do %DWC3_DEPCMD_DEPSTARTCFG for every
 * %USB_REQ_SET_CONFIGURATION and %USB_REQ_SET_INTERFACE (8.1.5). This is
 * incorrect in the scenario of multiple interfaces.
 *
 * 2) The databook does not mention doing more %DWC3_DEPCMD_DEPXFERCFG for new
 * endpoint on alt setting (8.1.6).
 *
 * The following simplified method is used instead:
 *
 * All hardware endpoints can be assigned a transfer resource and this setting
 * will stay persistent until either a core reset or hibernation. So whenever we
 * do a %DWC3_DEPCMD_DEPSTARTCFG(0) we can go ahead and do
 * %DWC3_DEPCMD_DEPXFERCFG for every hardware endpoint as well. We are
 * guaranteed that there are as many transfer resources as endpoints.
 *
 * This function is called for each endpoint when it is being enabled but is
 * triggered only when called for EP0-out, which always happens first, and which
 * should only happen in one of the above conditions.
 */
static int dwc3_gadget_start_config(struct dwc3_ep *dep)
{
	struct dwc3_gadget_ep_cmd_params params;
	struct dwc3		*dwc;
	u32			cmd;
	int			i;
	int			ret;

	if (dep->number)
		return 0;

	memset(&params, 0x00, sizeof(params));
	cmd = DWC3_DEPCMD_DEPSTARTCFG;
	dwc = dep->dwc;

	ret = dwc3_send_gadget_ep_cmd(dep, cmd, &params);
	if (ret)
		return ret;

	for (i = 0; i < DWC3_ENDPOINTS_NUM; i++) {
		struct dwc3_ep *dep = dwc->eps[i];

		if (!dep)
			continue;

		ret = dwc3_gadget_set_xfer_resource(dep);
		if (ret)
			return ret;
	}

	return 0;
}

static int dwc3_gadget_set_ep_config(struct dwc3_ep *dep, unsigned int action)
{
	const struct usb_ss_ep_comp_descriptor *comp_desc;
	const struct usb_endpoint_descriptor *desc;
	struct dwc3_gadget_ep_cmd_params params;
	struct dwc3 *dwc = dep->dwc;

	comp_desc = dep->endpoint.comp_desc;
	desc = dep->endpoint.desc;

	memset(&params, 0x00, sizeof(params));

	params.param0 = DWC3_DEPCFG_EP_TYPE(usb_endpoint_type(desc))
		| DWC3_DEPCFG_MAX_PACKET_SIZE(usb_endpoint_maxp(desc));

	/* Burst size is only needed in SuperSpeed mode */
	if (dwc->gadget.speed >= USB_SPEED_SUPER) {
		u32 burst = dep->endpoint.maxburst;
		params.param0 |= DWC3_DEPCFG_BURST_SIZE(burst - 1);
	}

	params.param0 |= action;
	if (action == DWC3_DEPCFG_ACTION_RESTORE)
		params.param2 |= dep->saved_state;

	if (usb_endpoint_xfer_control(desc))
		params.param1 = DWC3_DEPCFG_XFER_COMPLETE_EN;

	if (dep->number <= 1 || usb_endpoint_xfer_isoc(desc))
		params.param1 |= DWC3_DEPCFG_XFER_NOT_READY_EN;

	if (usb_ss_max_streams(comp_desc) && usb_endpoint_xfer_bulk(desc)) {
		params.param1 |= DWC3_DEPCFG_STREAM_CAPABLE
			| DWC3_DEPCFG_STREAM_EVENT_EN;
		dep->stream_capable = true;
	}

	if (!usb_endpoint_xfer_control(desc))
		params.param1 |= DWC3_DEPCFG_XFER_IN_PROGRESS_EN;

	/*
	 * We are doing 1:1 mapping for endpoints, meaning
	 * Physical Endpoints 2 maps to Logical Endpoint 2 and
	 * so on. We consider the direction bit as part of the physical
	 * endpoint number. So USB endpoint 0x81 is 0x03.
	 */
	params.param1 |= DWC3_DEPCFG_EP_NUMBER(dep->number);

	/*
	 * We must use the lower 16 TX FIFOs even though
	 * HW might have more
	 */
	if (dep->direction)
		params.param0 |= DWC3_DEPCFG_FIFO_NUMBER(dep->number >> 1);

	if (desc->bInterval) {
		params.param1 |= DWC3_DEPCFG_BINTERVAL_M1(desc->bInterval - 1);
		dep->interval = 1 << (desc->bInterval - 1);
	}

	return dwc3_send_gadget_ep_cmd(dep, DWC3_DEPCMD_SETEPCONFIG, &params);
}

/**
 * __dwc3_gadget_ep_enable - initializes a hw endpoint
 * @dep: endpoint to be initialized
 * @action: one of INIT, MODIFY or RESTORE
 *
 * Caller should take care of locking. Execute all necessary commands to
 * initialize a HW endpoint so it can be used by a gadget driver.
 */
static int __dwc3_gadget_ep_enable(struct dwc3_ep *dep, unsigned int action)
{
	const struct usb_endpoint_descriptor *desc = dep->endpoint.desc;
	struct dwc3		*dwc = dep->dwc;

	u32			reg;
	int			ret;

	if (!(dep->flags & DWC3_EP_ENABLED)) {
		ret = dwc3_gadget_start_config(dep);
		if (ret)
			return ret;
	}

	ret = dwc3_gadget_set_ep_config(dep, action);
	if (ret)
		return ret;

	if (!(dep->flags & DWC3_EP_ENABLED)) {
		struct dwc3_trb	*trb_st_hw;
		struct dwc3_trb	*trb_link;

		dep->type = usb_endpoint_type(desc);
		dep->flags |= DWC3_EP_ENABLED;
		dep->flags &= ~DWC3_EP_END_TRANSFER_PENDING;

		reg = dwc3_readl(dwc->regs, DWC3_DALEPENA);
		reg |= DWC3_DALEPENA_EP(dep->number);
		dwc3_writel(dwc->regs, DWC3_DALEPENA, reg);

		init_waitqueue_head(&dep->wait_end_transfer);

		if (usb_endpoint_xfer_control(desc))
			goto out;

		/* Initialize the TRB ring */
		dep->trb_dequeue = 0;
		dep->trb_enqueue = 0;
		memset(dep->trb_pool, 0,
		       sizeof(struct dwc3_trb) * DWC3_TRB_NUM);

		/* Link TRB. The HWO bit is never reset */
		trb_st_hw = &dep->trb_pool[0];

		trb_link = &dep->trb_pool[DWC3_TRB_NUM - 1];
		trb_link->bpl = lower_32_bits(dwc3_trb_dma_offset(dep, trb_st_hw));
		trb_link->bph = upper_32_bits(dwc3_trb_dma_offset(dep, trb_st_hw));
		trb_link->ctrl |= DWC3_TRBCTL_LINK_TRB;
		trb_link->ctrl |= DWC3_TRB_CTRL_HWO;
	}

	/*
	 * Issue StartTransfer here with no-op TRB so we can always rely on No
	 * Response Update Transfer command.
	 */
	if (usb_endpoint_xfer_bulk(desc) ||
			usb_endpoint_xfer_int(desc)) {
		struct dwc3_gadget_ep_cmd_params params;
		struct dwc3_trb	*trb;
		dma_addr_t trb_dma;
		u32 cmd;

		memset(&params, 0, sizeof(params));
		trb = &dep->trb_pool[0];
		trb_dma = dwc3_trb_dma_offset(dep, trb);

		params.param0 = upper_32_bits(trb_dma);
		params.param1 = lower_32_bits(trb_dma);

		cmd = DWC3_DEPCMD_STARTTRANSFER;

		ret = dwc3_send_gadget_ep_cmd(dep, cmd, &params);
		if (ret < 0)
			return ret;
	}

out:
	trace_dwc3_gadget_ep_enable(dep);

	return 0;
}

static void dwc3_stop_active_transfer(struct dwc3_ep *dep, bool force);
static void dwc3_remove_requests(struct dwc3 *dwc, struct dwc3_ep *dep)
{
	struct dwc3_request		*req;

	dwc3_stop_active_transfer(dep, true);

	/* - giveback all requests to gadget driver */
	while (!list_empty(&dep->started_list)) {
		req = next_request(&dep->started_list);

		dwc3_gadget_giveback(dep, req, -ESHUTDOWN);
	}

	while (!list_empty(&dep->pending_list)) {
		req = next_request(&dep->pending_list);

		dwc3_gadget_giveback(dep, req, -ESHUTDOWN);
	}
}

/**
 * __dwc3_gadget_ep_disable - disables a hw endpoint
 * @dep: the endpoint to disable
 *
 * This function undoes what __dwc3_gadget_ep_enable did and also removes
 * requests which are currently being processed by the hardware and those which
 * are not yet scheduled.
 *
 * Caller should take care of locking.
 */
static int __dwc3_gadget_ep_disable(struct dwc3_ep *dep)
{
	struct dwc3		*dwc = dep->dwc;
	u32			reg;

	trace_dwc3_gadget_ep_disable(dep);

	dwc3_remove_requests(dwc, dep);

	/* make sure HW endpoint isn't stalled */
	if (dep->flags & DWC3_EP_STALL)
		__dwc3_gadget_ep_set_halt(dep, 0, false);

	reg = dwc3_readl(dwc->regs, DWC3_DALEPENA);
	reg &= ~DWC3_DALEPENA_EP(dep->number);
	dwc3_writel(dwc->regs, DWC3_DALEPENA, reg);

	dep->stream_capable = false;
	dep->type = 0;
	dep->flags &= DWC3_EP_END_TRANSFER_PENDING;

	/* Clear out the ep descriptors for non-ep0 */
	if (dep->number > 1) {
		dep->endpoint.comp_desc = NULL;
		dep->endpoint.desc = NULL;
	}

	return 0;
}

/* -------------------------------------------------------------------------- */

static int dwc3_gadget_ep0_enable(struct usb_ep *ep,
		const struct usb_endpoint_descriptor *desc)
{
	return -EINVAL;
}

static int dwc3_gadget_ep0_disable(struct usb_ep *ep)
{
	return -EINVAL;
}

/* -------------------------------------------------------------------------- */

static int dwc3_gadget_ep_enable(struct usb_ep *ep,
		const struct usb_endpoint_descriptor *desc)
{
	struct dwc3_ep			*dep;
	struct dwc3			*dwc;
	unsigned long			flags;
	int				ret;

	if (!ep || !desc || desc->bDescriptorType != USB_DT_ENDPOINT) {
		pr_debug("dwc3: invalid parameters\n");
		return -EINVAL;
	}

	if (!desc->wMaxPacketSize) {
		pr_debug("dwc3: missing wMaxPacketSize\n");
		return -EINVAL;
	}

	dep = to_dwc3_ep(ep);
	dwc = dep->dwc;

	if (dev_WARN_ONCE(dwc->dev, dep->flags & DWC3_EP_ENABLED,
					"%s is already enabled\n",
					dep->name))
		return 0;

	spin_lock_irqsave(&dwc->lock, flags);
	ret = __dwc3_gadget_ep_enable(dep, DWC3_DEPCFG_ACTION_INIT);
	spin_unlock_irqrestore(&dwc->lock, flags);

	return ret;
}

static int dwc3_gadget_ep_disable(struct usb_ep *ep)
{
	struct dwc3_ep			*dep;
	struct dwc3			*dwc;
	unsigned long			flags;
	int				ret;

	if (!ep) {
		pr_debug("dwc3: invalid parameters\n");
		return -EINVAL;
	}

	dep = to_dwc3_ep(ep);
	dwc = dep->dwc;

	if (dev_WARN_ONCE(dwc->dev, !(dep->flags & DWC3_EP_ENABLED),
					"%s is already disabled\n",
					dep->name))
		return 0;

	spin_lock_irqsave(&dwc->lock, flags);
	ret = __dwc3_gadget_ep_disable(dep);
	spin_unlock_irqrestore(&dwc->lock, flags);

	return ret;
}

static struct usb_request *dwc3_gadget_ep_alloc_request(struct usb_ep *ep,
		gfp_t gfp_flags)
{
	struct dwc3_request		*req;
	struct dwc3_ep			*dep = to_dwc3_ep(ep);

	req = kzalloc(sizeof(*req), gfp_flags);
	if (!req)
		return NULL;

	req->direction	= dep->direction;
	req->epnum	= dep->number;
	req->dep	= dep;

	trace_dwc3_alloc_request(req);

	return &req->request;
}

static void dwc3_gadget_ep_free_request(struct usb_ep *ep,
		struct usb_request *request)
{
	struct dwc3_request		*req = to_dwc3_request(request);

	trace_dwc3_free_request(req);
	kfree(req);
}

/**
 * dwc3_ep_prev_trb - returns the previous TRB in the ring
 * @dep: The endpoint with the TRB ring
 * @index: The index of the current TRB in the ring
 *
 * Returns the TRB prior to the one pointed to by the index. If the
 * index is 0, we will wrap backwards, skip the link TRB, and return
 * the one just before that.
 */
static struct dwc3_trb *dwc3_ep_prev_trb(struct dwc3_ep *dep, u8 index)
{
	u8 tmp = index;

	if (!tmp)
		tmp = DWC3_TRB_NUM - 1;

	return &dep->trb_pool[tmp - 1];
}

static u32 dwc3_calc_trbs_left(struct dwc3_ep *dep)
{
	struct dwc3_trb		*tmp;
	u8			trbs_left;

	/*
	 * If enqueue & dequeue are equal than it is either full or empty.
	 *
	 * One way to know for sure is if the TRB right before us has HWO bit
	 * set or not. If it has, then we're definitely full and can't fit any
	 * more transfers in our ring.
	 */
	if (dep->trb_enqueue == dep->trb_dequeue) {
		tmp = dwc3_ep_prev_trb(dep, dep->trb_enqueue);
		if (tmp->ctrl & DWC3_TRB_CTRL_HWO)
			return 0;

		return DWC3_TRB_NUM - 1;
	}

	trbs_left = dep->trb_dequeue - dep->trb_enqueue;
	trbs_left &= (DWC3_TRB_NUM - 1);

	if (dep->trb_dequeue < dep->trb_enqueue)
		trbs_left--;

	return trbs_left;
}

static void __dwc3_prepare_one_trb(struct dwc3_ep *dep, struct dwc3_trb *trb,
		dma_addr_t dma, unsigned length, unsigned chain, unsigned node,
		unsigned stream_id, unsigned short_not_ok, unsigned no_interrupt)
{
	struct dwc3		*dwc = dep->dwc;
	struct usb_gadget	*gadget = &dwc->gadget;
	enum usb_device_speed	speed = gadget->speed;

	trb->size = DWC3_TRB_SIZE_LENGTH(length);
	trb->bpl = lower_32_bits(dma);
	trb->bph = upper_32_bits(dma);

	switch (usb_endpoint_type(dep->endpoint.desc)) {
	case USB_ENDPOINT_XFER_CONTROL:
		trb->ctrl = DWC3_TRBCTL_CONTROL_SETUP;
		break;

	case USB_ENDPOINT_XFER_ISOC:
		if (!node) {
			trb->ctrl = DWC3_TRBCTL_ISOCHRONOUS_FIRST;

			/*
			 * USB Specification 2.0 Section 5.9.2 states that: "If
			 * there is only a single transaction in the microframe,
			 * only a DATA0 data packet PID is used.  If there are
			 * two transactions per microframe, DATA1 is used for
			 * the first transaction data packet and DATA0 is used
			 * for the second transaction data packet.  If there are
			 * three transactions per microframe, DATA2 is used for
			 * the first transaction data packet, DATA1 is used for
			 * the second, and DATA0 is used for the third."
			 *
			 * IOW, we should satisfy the following cases:
			 *
			 * 1) length <= maxpacket
			 *	- DATA0
			 *
			 * 2) maxpacket < length <= (2 * maxpacket)
			 *	- DATA1, DATA0
			 *
			 * 3) (2 * maxpacket) < length <= (3 * maxpacket)
			 *	- DATA2, DATA1, DATA0
			 */
			if (speed == USB_SPEED_HIGH) {
				struct usb_ep *ep = &dep->endpoint;
				unsigned int mult = 2;
				unsigned int maxp = usb_endpoint_maxp(ep->desc);

				if (length <= (2 * maxp))
					mult--;

				if (length <= maxp)
					mult--;

				trb->size |= DWC3_TRB_SIZE_PCM1(mult);
			}
		} else {
			trb->ctrl = DWC3_TRBCTL_ISOCHRONOUS;
		}

		/* always enable Interrupt on Missed ISOC */
		trb->ctrl |= DWC3_TRB_CTRL_ISP_IMI;
		break;

	case USB_ENDPOINT_XFER_BULK:
	case USB_ENDPOINT_XFER_INT:
		trb->ctrl = DWC3_TRBCTL_NORMAL;
		break;
	default:
		/*
		 * This is only possible with faulty memory because we
		 * checked it already :)
		 */
		dev_WARN(dwc->dev, "Unknown endpoint type %d\n",
				usb_endpoint_type(dep->endpoint.desc));
	}

	/*
	 * Enable Continue on Short Packet
	 * when endpoint is not a stream capable
	 */
	if (usb_endpoint_dir_out(dep->endpoint.desc)) {
		if (!dep->stream_capable)
			trb->ctrl |= DWC3_TRB_CTRL_CSP;

		if (short_not_ok)
			trb->ctrl |= DWC3_TRB_CTRL_ISP_IMI;
	}

	if ((!no_interrupt && !chain) ||
			(dwc3_calc_trbs_left(dep) == 1))
		trb->ctrl |= DWC3_TRB_CTRL_IOC;

	if (chain)
		trb->ctrl |= DWC3_TRB_CTRL_CHN;

	if (usb_endpoint_xfer_bulk(dep->endpoint.desc) && dep->stream_capable)
		trb->ctrl |= DWC3_TRB_CTRL_SID_SOFN(stream_id);

	trb->ctrl |= DWC3_TRB_CTRL_HWO;

	dwc3_ep_inc_enq(dep);

	trace_dwc3_prepare_trb(dep, trb);
}

/**
 * dwc3_prepare_one_trb - setup one TRB from one request
 * @dep: endpoint for which this request is prepared
 * @req: dwc3_request pointer
 * @chain: should this TRB be chained to the next?
 * @node: only for isochronous endpoints. First TRB needs different type.
 */
static void dwc3_prepare_one_trb(struct dwc3_ep *dep,
		struct dwc3_request *req, unsigned chain, unsigned node)
{
	struct dwc3_trb		*trb;
	unsigned int		length;
	dma_addr_t		dma;
	unsigned		stream_id = req->request.stream_id;
	unsigned		short_not_ok = req->request.short_not_ok;
	unsigned		no_interrupt = req->request.no_interrupt;

	if (req->request.num_sgs > 0) {
		length = sg_dma_len(req->start_sg);
		dma = sg_dma_address(req->start_sg);
	} else {
		length = req->request.length;
		dma = req->request.dma;
	}

	trb = &dep->trb_pool[dep->trb_enqueue];

	if (!req->trb) {
		dwc3_gadget_move_started_request(req);
		req->trb = trb;
		req->trb_dma = dwc3_trb_dma_offset(dep, trb);
	}

	__dwc3_prepare_one_trb(dep, trb, dma, length, chain, node,
			stream_id, short_not_ok, no_interrupt);
}

static void dwc3_prepare_one_trb_sg(struct dwc3_ep *dep,
		struct dwc3_request *req)
{
	struct scatterlist *sg = req->start_sg;
	struct scatterlist *s;
	int		i;

	unsigned int remaining = req->request.num_mapped_sgs
		- req->num_queued_sgs;

	for_each_sg(sg, s, remaining, i) {
		unsigned int length = req->request.length;
		unsigned int maxp = usb_endpoint_maxp(dep->endpoint.desc);
		unsigned int rem = length % maxp;
		unsigned chain = true;

		if (sg_is_last(s))
			chain = false;

		if (rem && usb_endpoint_dir_out(dep->endpoint.desc) && !chain) {
			struct dwc3	*dwc = dep->dwc;
			struct dwc3_trb	*trb;

			req->unaligned = true;

			/* prepare normal TRB */
			dwc3_prepare_one_trb(dep, req, true, i);

			/* Now prepare one extra TRB to align transfer size */
			trb = &dep->trb_pool[dep->trb_enqueue];
			__dwc3_prepare_one_trb(dep, trb, dwc->bounce_addr,
					maxp - rem, false, 1,
					req->request.stream_id,
					req->request.short_not_ok,
					req->request.no_interrupt);
		} else {
			dwc3_prepare_one_trb(dep, req, chain, i);
		}

		/*
		 * There can be a situation where all sgs in sglist are not
		 * queued because of insufficient trb number. To handle this
		 * case, update start_sg to next sg to be queued, so that
		 * we have free trbs we can continue queuing from where we
		 * previously stopped
		 */
		if (chain)
			req->start_sg = sg_next(s);

		req->num_queued_sgs++;

		if (!dwc3_calc_trbs_left(dep))
			break;
	}
}

static void dwc3_prepare_one_trb_linear(struct dwc3_ep *dep,
		struct dwc3_request *req)
{
	unsigned int length = req->request.length;
	unsigned int maxp = usb_endpoint_maxp(dep->endpoint.desc);
	unsigned int rem = length % maxp;

	if ((!length || rem) && usb_endpoint_dir_out(dep->endpoint.desc)) {
		struct dwc3	*dwc = dep->dwc;
		struct dwc3_trb	*trb;

		req->unaligned = true;

		/* prepare normal TRB */
		dwc3_prepare_one_trb(dep, req, true, 0);

		/* Now prepare one extra TRB to align transfer size */
		trb = &dep->trb_pool[dep->trb_enqueue];
		__dwc3_prepare_one_trb(dep, trb, dwc->bounce_addr, maxp - rem,
				false, 1, req->request.stream_id,
				req->request.short_not_ok,
				req->request.no_interrupt);
	} else if (req->request.zero && req->request.length &&
		   (IS_ALIGNED(req->request.length, maxp))) {
		struct dwc3	*dwc = dep->dwc;
		struct dwc3_trb	*trb;

		req->zero = true;

		/* prepare normal TRB */
		dwc3_prepare_one_trb(dep, req, true, 0);

		/* Now prepare one extra TRB to handle ZLP */
		trb = &dep->trb_pool[dep->trb_enqueue];
		__dwc3_prepare_one_trb(dep, trb, dwc->bounce_addr, 0,
				false, 1, req->request.stream_id,
				req->request.short_not_ok,
				req->request.no_interrupt);
	} else {
		dwc3_prepare_one_trb(dep, req, false, 0);
	}
}

/*
 * dwc3_prepare_trbs - setup TRBs from requests
 * @dep: endpoint for which requests are being prepared
 *
 * The function goes through the requests list and sets up TRBs for the
 * transfers. The function returns once there are no more TRBs available or
 * it runs out of requests.
 */
static void dwc3_prepare_trbs(struct dwc3_ep *dep)
{
	struct dwc3_request	*req, *n;

	BUILD_BUG_ON_NOT_POWER_OF_2(DWC3_TRB_NUM);

	/*
	 * We can get in a situation where there's a request in the started list
	 * but there weren't enough TRBs to fully kick it in the first time
	 * around, so it has been waiting for more TRBs to be freed up.
	 *
	 * In that case, we should check if we have a request with pending_sgs
	 * in the started list and prepare TRBs for that request first,
	 * otherwise we will prepare TRBs completely out of order and that will
	 * break things.
	 */
	list_for_each_entry(req, &dep->started_list, list) {
		if (req->num_pending_sgs > 0)
			dwc3_prepare_one_trb_sg(dep, req);

		if (!dwc3_calc_trbs_left(dep))
			return;
	}

	list_for_each_entry_safe(req, n, &dep->pending_list, list) {
		struct dwc3	*dwc = dep->dwc;
		int		ret;

		ret = usb_gadget_map_request_by_dev(dwc->sysdev, &req->request,
						    dep->direction);
		if (ret)
			return;

		req->sg			= req->request.sg;
		req->start_sg		= req->sg;
		req->num_queued_sgs	= 0;
		req->num_pending_sgs	= req->request.num_mapped_sgs;

		if (req->num_pending_sgs > 0)
			dwc3_prepare_one_trb_sg(dep, req);
		else
			dwc3_prepare_one_trb_linear(dep, req);

		if (!dwc3_calc_trbs_left(dep))
			return;
	}
}

static int __dwc3_gadget_kick_transfer(struct dwc3_ep *dep)
{
	struct dwc3_gadget_ep_cmd_params params;
	struct dwc3_request		*req;
	int				starting;
	int				ret;
	u32				cmd;

	if (!dwc3_calc_trbs_left(dep))
		return 0;

	starting = !(dep->flags & DWC3_EP_TRANSFER_STARTED);

	dwc3_prepare_trbs(dep);
	req = next_request(&dep->started_list);
	if (!req) {
		dep->flags |= DWC3_EP_PENDING_REQUEST;
		return 0;
	}

	memset(&params, 0, sizeof(params));

	if (starting) {
		params.param0 = upper_32_bits(req->trb_dma);
		params.param1 = lower_32_bits(req->trb_dma);
		cmd = DWC3_DEPCMD_STARTTRANSFER;

		if (usb_endpoint_xfer_isoc(dep->endpoint.desc))
			cmd |= DWC3_DEPCMD_PARAM(dep->frame_number);
	} else {
		cmd = DWC3_DEPCMD_UPDATETRANSFER |
			DWC3_DEPCMD_PARAM(dep->resource_index);
	}

	ret = dwc3_send_gadget_ep_cmd(dep, cmd, &params);
	if (ret < 0) {
		/*
		 * FIXME we need to iterate over the list of requests
		 * here and stop, unmap, free and del each of the linked
		 * requests instead of what we do now.
		 */
		if (req->trb)
			memset(req->trb, 0, sizeof(struct dwc3_trb));
		dwc3_gadget_del_and_unmap_request(dep, req, ret);
		return ret;
	}

	return 0;
}

static int __dwc3_gadget_get_frame(struct dwc3 *dwc)
{
	u32			reg;

	reg = dwc3_readl(dwc->regs, DWC3_DSTS);
	return DWC3_DSTS_SOFFN(reg);
}

static void __dwc3_gadget_start_isoc(struct dwc3_ep *dep)
{
	if (list_empty(&dep->pending_list)) {
		dev_info(dep->dwc->dev, "%s: ran out of requests\n",
				dep->name);
		dep->flags |= DWC3_EP_PENDING_REQUEST;
		return;
	}

	dep->frame_number = DWC3_ALIGN_FRAME(dep);
	__dwc3_gadget_kick_transfer(dep);
}

static int __dwc3_gadget_ep_queue(struct dwc3_ep *dep, struct dwc3_request *req)
{
	struct dwc3		*dwc = dep->dwc;

	if (!dep->endpoint.desc) {
		dev_err(dwc->dev, "%s: can't queue to disabled endpoint\n",
				dep->name);
		return -ESHUTDOWN;
	}

	if (WARN(req->dep != dep, "request %pK belongs to '%s'\n",
				&req->request, req->dep->name))
		return -EINVAL;

	pm_runtime_get(dwc->dev);

	req->request.actual	= 0;
	req->request.status	= -EINPROGRESS;

	trace_dwc3_ep_queue(req);

	list_add_tail(&req->list, &dep->pending_list);

	/*
	 * NOTICE: Isochronous endpoints should NEVER be prestarted. We must
	 * wait for a XferNotReady event so we will know what's the current
	 * (micro-)frame number.
	 *
	 * Without this trick, we are very, very likely gonna get Bus Expiry
	 * errors which will force us issue EndTransfer command.
	 */
	if (usb_endpoint_xfer_isoc(dep->endpoint.desc)) {
		if (!(dep->flags & DWC3_EP_PENDING_REQUEST) &&
				!(dep->flags & DWC3_EP_TRANSFER_STARTED))
			return 0;

		if ((dep->flags & DWC3_EP_PENDING_REQUEST)) {
			if (!(dep->flags & DWC3_EP_TRANSFER_STARTED)) {
				__dwc3_gadget_start_isoc(dep);
				return 0;
			}
		}
	}

	return __dwc3_gadget_kick_transfer(dep);
}

static int dwc3_gadget_ep_queue(struct usb_ep *ep, struct usb_request *request,
	gfp_t gfp_flags)
{
	struct dwc3_request		*req = to_dwc3_request(request);
	struct dwc3_ep			*dep = to_dwc3_ep(ep);
	struct dwc3			*dwc = dep->dwc;

	unsigned long			flags;

	int				ret;

	spin_lock_irqsave(&dwc->lock, flags);
	ret = __dwc3_gadget_ep_queue(dep, req);
	spin_unlock_irqrestore(&dwc->lock, flags);

	return ret;
}

static int dwc3_gadget_ep_dequeue(struct usb_ep *ep,
		struct usb_request *request)
{
	struct dwc3_request		*req = to_dwc3_request(request);
	struct dwc3_request		*r = NULL;

	struct dwc3_ep			*dep = to_dwc3_ep(ep);
	struct dwc3			*dwc = dep->dwc;

	unsigned long			flags;
	int				ret = 0;

	trace_dwc3_ep_dequeue(req);

	spin_lock_irqsave(&dwc->lock, flags);

	list_for_each_entry(r, &dep->pending_list, list) {
		if (r == req)
			break;
	}

	if (r != req) {
		list_for_each_entry(r, &dep->started_list, list) {
			if (r == req)
				break;
		}
		if (r == req) {
			/* wait until it is processed */
			dwc3_stop_active_transfer(dep, true);

			/*
			 * If request was already started, this means we had to
			 * stop the transfer. With that we also need to ignore
			 * all TRBs used by the request, however TRBs can only
			 * be modified after completion of END_TRANSFER
			 * command. So what we do here is that we wait for
			 * END_TRANSFER completion and only after that, we jump
			 * over TRBs by clearing HWO and incrementing dequeue
			 * pointer.
			 *
			 * Note that we have 2 possible types of transfers here:
			 *
			 * i) Linear buffer request
			 * ii) SG-list based request
			 *
			 * SG-list based requests will have r->num_pending_sgs
			 * set to a valid number (> 0). Linear requests,
			 * normally use a single TRB.
			 *
			 * For each of these two cases, if r->unaligned flag is
			 * set, one extra TRB has been used to align transfer
			 * size to wMaxPacketSize.
			 *
			 * All of these cases need to be taken into
			 * consideration so we don't mess up our TRB ring
			 * pointers.
			 */
			wait_event_lock_irq(dep->wait_end_transfer,
					!(dep->flags & DWC3_EP_END_TRANSFER_PENDING),
					dwc->lock);

			if (!r->trb)
				goto out0;

			if (r->num_pending_sgs) {
				struct dwc3_trb *trb;
				int i = 0;

				for (i = 0; i < r->num_pending_sgs; i++) {
					trb = r->trb + i;
					trb->ctrl &= ~DWC3_TRB_CTRL_HWO;
					dwc3_ep_inc_deq(dep);
				}

				if (r->unaligned || r->zero) {
					trb = r->trb + r->num_pending_sgs + 1;
					trb->ctrl &= ~DWC3_TRB_CTRL_HWO;
					dwc3_ep_inc_deq(dep);
				}
			} else {
				struct dwc3_trb *trb = r->trb;

				trb->ctrl &= ~DWC3_TRB_CTRL_HWO;
				dwc3_ep_inc_deq(dep);

				if (r->unaligned || r->zero) {
					trb = r->trb + 1;
					trb->ctrl &= ~DWC3_TRB_CTRL_HWO;
					dwc3_ep_inc_deq(dep);
				}
			}
			goto out1;
		}
		dev_err(dwc->dev, "request %pK was not queued to %s\n",
				request, ep->name);
		ret = -EINVAL;
		goto out0;
	}

out1:
	/* giveback the request */

	dwc3_gadget_giveback(dep, req, -ECONNRESET);

out0:
	spin_unlock_irqrestore(&dwc->lock, flags);

	return ret;
}

int __dwc3_gadget_ep_set_halt(struct dwc3_ep *dep, int value, int protocol)
{
	struct dwc3_gadget_ep_cmd_params	params;
	struct dwc3				*dwc = dep->dwc;
	int					ret;

	if (usb_endpoint_xfer_isoc(dep->endpoint.desc)) {
		dev_err(dwc->dev, "%s is of Isochronous type\n", dep->name);
		return -EINVAL;
	}

	memset(&params, 0x00, sizeof(params));

	if (value) {
		struct dwc3_trb *trb;

		unsigned transfer_in_flight;
		unsigned started;

		if (dep->number > 1)
			trb = dwc3_ep_prev_trb(dep, dep->trb_enqueue);
		else
			trb = &dwc->ep0_trb[dep->trb_enqueue];

		transfer_in_flight = trb->ctrl & DWC3_TRB_CTRL_HWO;
		started = !list_empty(&dep->started_list);

		if (!protocol && ((dep->direction && transfer_in_flight) ||
				(!dep->direction && started))) {
			return -EAGAIN;
		}

		ret = dwc3_send_gadget_ep_cmd(dep, DWC3_DEPCMD_SETSTALL,
				&params);
		if (ret)
			dev_err(dwc->dev, "failed to set STALL on %s\n",
					dep->name);
		else
			dep->flags |= DWC3_EP_STALL;
	} else {

		ret = dwc3_send_clear_stall_ep_cmd(dep);
		if (ret)
			dev_err(dwc->dev, "failed to clear STALL on %s\n",
					dep->name);
		else
			dep->flags &= ~(DWC3_EP_STALL | DWC3_EP_WEDGE);
	}

	return ret;
}

static int dwc3_gadget_ep_set_halt(struct usb_ep *ep, int value)
{
	struct dwc3_ep			*dep = to_dwc3_ep(ep);
	struct dwc3			*dwc = dep->dwc;

	unsigned long			flags;

	int				ret;

	spin_lock_irqsave(&dwc->lock, flags);
	ret = __dwc3_gadget_ep_set_halt(dep, value, false);
	spin_unlock_irqrestore(&dwc->lock, flags);

	return ret;
}

static int dwc3_gadget_ep_set_wedge(struct usb_ep *ep)
{
	struct dwc3_ep			*dep = to_dwc3_ep(ep);
	struct dwc3			*dwc = dep->dwc;
	unsigned long			flags;
	int				ret;

	spin_lock_irqsave(&dwc->lock, flags);
	dep->flags |= DWC3_EP_WEDGE;

	if (dep->number == 0 || dep->number == 1)
		ret = __dwc3_gadget_ep0_set_halt(ep, 1);
	else
		ret = __dwc3_gadget_ep_set_halt(dep, 1, false);
	spin_unlock_irqrestore(&dwc->lock, flags);

	return ret;
}

/* -------------------------------------------------------------------------- */

static struct usb_endpoint_descriptor dwc3_gadget_ep0_desc = {
	.bLength	= USB_DT_ENDPOINT_SIZE,
	.bDescriptorType = USB_DT_ENDPOINT,
	.bmAttributes	= USB_ENDPOINT_XFER_CONTROL,
};

static const struct usb_ep_ops dwc3_gadget_ep0_ops = {
	.enable		= dwc3_gadget_ep0_enable,
	.disable	= dwc3_gadget_ep0_disable,
	.alloc_request	= dwc3_gadget_ep_alloc_request,
	.free_request	= dwc3_gadget_ep_free_request,
	.queue		= dwc3_gadget_ep0_queue,
	.dequeue	= dwc3_gadget_ep_dequeue,
	.set_halt	= dwc3_gadget_ep0_set_halt,
	.set_wedge	= dwc3_gadget_ep_set_wedge,
};

static const struct usb_ep_ops dwc3_gadget_ep_ops = {
	.enable		= dwc3_gadget_ep_enable,
	.disable	= dwc3_gadget_ep_disable,
	.alloc_request	= dwc3_gadget_ep_alloc_request,
	.free_request	= dwc3_gadget_ep_free_request,
	.queue		= dwc3_gadget_ep_queue,
	.dequeue	= dwc3_gadget_ep_dequeue,
	.set_halt	= dwc3_gadget_ep_set_halt,
	.set_wedge	= dwc3_gadget_ep_set_wedge,
};

/* -------------------------------------------------------------------------- */

static int dwc3_gadget_get_frame(struct usb_gadget *g)
{
	struct dwc3		*dwc = gadget_to_dwc(g);

	return __dwc3_gadget_get_frame(dwc);
}

static int __dwc3_gadget_wakeup(struct dwc3 *dwc)
{
	int			retries;

	int			ret;
	u32			reg;

	u8			link_state;
	u8			speed;

	/*
	 * According to the Databook Remote wakeup request should
	 * be issued only when the device is in early suspend state.
	 *
	 * We can check that via USB Link State bits in DSTS register.
	 */
	reg = dwc3_readl(dwc->regs, DWC3_DSTS);

	speed = reg & DWC3_DSTS_CONNECTSPD;
	if ((speed == DWC3_DSTS_SUPERSPEED) ||
	    (speed == DWC3_DSTS_SUPERSPEED_PLUS))
		return 0;

	link_state = DWC3_DSTS_USBLNKST(reg);

	switch (link_state) {
	case DWC3_LINK_STATE_RX_DET:	/* in HS, means Early Suspend */
	case DWC3_LINK_STATE_U3:	/* in HS, means SUSPEND */
		break;
	default:
		return -EINVAL;
	}

	ret = dwc3_gadget_set_link_state(dwc, DWC3_LINK_STATE_RECOV);
	if (ret < 0) {
		dev_err(dwc->dev, "failed to put link in Recovery\n");
		return ret;
	}

	/* Recent versions do this automatically */
	if (dwc->revision < DWC3_REVISION_194A) {
		/* write zeroes to Link Change Request */
		reg = dwc3_readl(dwc->regs, DWC3_DCTL);
		reg &= ~DWC3_DCTL_ULSTCHNGREQ_MASK;
		dwc3_writel(dwc->regs, DWC3_DCTL, reg);
	}

	/* poll until Link State changes to ON */
	retries = 20000;

	while (retries--) {
		reg = dwc3_readl(dwc->regs, DWC3_DSTS);

		/* in HS, means ON */
		if (DWC3_DSTS_USBLNKST(reg) == DWC3_LINK_STATE_U0)
			break;
	}

	if (DWC3_DSTS_USBLNKST(reg) != DWC3_LINK_STATE_U0) {
		dev_err(dwc->dev, "failed to send remote wakeup\n");
		return -EINVAL;
	}

	return 0;
}

static int dwc3_gadget_wakeup(struct usb_gadget *g)
{
	struct dwc3		*dwc = gadget_to_dwc(g);
	unsigned long		flags;
	int			ret;

	spin_lock_irqsave(&dwc->lock, flags);
	ret = __dwc3_gadget_wakeup(dwc);
	spin_unlock_irqrestore(&dwc->lock, flags);

	return ret;
}

static int dwc3_gadget_set_selfpowered(struct usb_gadget *g,
		int is_selfpowered)
{
	struct dwc3		*dwc = gadget_to_dwc(g);
	unsigned long		flags;

	spin_lock_irqsave(&dwc->lock, flags);
	g->is_selfpowered = !!is_selfpowered;
	spin_unlock_irqrestore(&dwc->lock, flags);

	return 0;
}

static int dwc3_gadget_run_stop(struct dwc3 *dwc, int is_on, int suspend)
{
	u32			reg;
	u32			timeout = 500;

	if (pm_runtime_suspended(dwc->dev))
		return 0;

	reg = dwc3_readl(dwc->regs, DWC3_DCTL);
	if (is_on) {
		if (dwc->revision <= DWC3_REVISION_187A) {
			reg &= ~DWC3_DCTL_TRGTULST_MASK;
			reg |= DWC3_DCTL_TRGTULST_RX_DET;
		}

		if (dwc->revision >= DWC3_REVISION_194A)
			reg &= ~DWC3_DCTL_KEEP_CONNECT;
		reg |= DWC3_DCTL_RUN_STOP;

		if (dwc->has_hibernation)
			reg |= DWC3_DCTL_KEEP_CONNECT;

		dwc->pullups_connected = true;
	} else {
		reg &= ~DWC3_DCTL_RUN_STOP;

		if (dwc->has_hibernation && !suspend)
			reg &= ~DWC3_DCTL_KEEP_CONNECT;

		dwc->pullups_connected = false;
	}

	dwc3_writel(dwc->regs, DWC3_DCTL, reg);

	do {
		reg = dwc3_readl(dwc->regs, DWC3_DSTS);
		reg &= DWC3_DSTS_DEVCTRLHLT;
	} while (--timeout && !(!is_on ^ !reg));

	if (!timeout)
		return -ETIMEDOUT;

	return 0;
}

static int dwc3_gadget_pullup(struct usb_gadget *g, int is_on)
{
	struct dwc3		*dwc = gadget_to_dwc(g);
	unsigned long		flags;
	int			ret;

	is_on = !!is_on;

	/*
	 * Per databook, when we want to stop the gadget, if a control transfer
	 * is still in process, complete it and get the core into setup phase.
	 */
	if (!is_on && dwc->ep0state != EP0_SETUP_PHASE) {
		reinit_completion(&dwc->ep0_in_setup);

		ret = wait_for_completion_timeout(&dwc->ep0_in_setup,
				msecs_to_jiffies(DWC3_PULL_UP_TIMEOUT));
		if (ret == 0) {
			dev_err(dwc->dev, "timed out waiting for SETUP phase\n");
			return -ETIMEDOUT;
		}
	}

	spin_lock_irqsave(&dwc->lock, flags);
	ret = dwc3_gadget_run_stop(dwc, is_on, false);
	spin_unlock_irqrestore(&dwc->lock, flags);

	return ret;
}

static void dwc3_gadget_enable_irq(struct dwc3 *dwc)
{
	u32			reg;

	/* Enable all but Start and End of Frame IRQs */
	reg = (DWC3_DEVTEN_VNDRDEVTSTRCVEDEN |
			DWC3_DEVTEN_EVNTOVERFLOWEN |
			DWC3_DEVTEN_CMDCMPLTEN |
			DWC3_DEVTEN_ERRTICERREN |
			DWC3_DEVTEN_WKUPEVTEN |
			DWC3_DEVTEN_CONNECTDONEEN |
			DWC3_DEVTEN_USBRSTEN |
			DWC3_DEVTEN_DISCONNEVTEN);

	if (dwc->revision < DWC3_REVISION_250A)
		reg |= DWC3_DEVTEN_ULSTCNGEN;

	dwc3_writel(dwc->regs, DWC3_DEVTEN, reg);
}

static void dwc3_gadget_disable_irq(struct dwc3 *dwc)
{
	/* mask all interrupts */
	dwc3_writel(dwc->regs, DWC3_DEVTEN, 0x00);
}

static irqreturn_t dwc3_interrupt(int irq, void *_dwc);
static irqreturn_t dwc3_thread_interrupt(int irq, void *_dwc);

/**
 * dwc3_gadget_setup_nump - calculate and initialize NUMP field of %DWC3_DCFG
 * @dwc: pointer to our context structure
 *
 * The following looks like complex but it's actually very simple. In order to
 * calculate the number of packets we can burst at once on OUT transfers, we're
 * gonna use RxFIFO size.
 *
 * To calculate RxFIFO size we need two numbers:
 * MDWIDTH = size, in bits, of the internal memory bus
 * RAM2_DEPTH = depth, in MDWIDTH, of internal RAM2 (where RxFIFO sits)
 *
 * Given these two numbers, the formula is simple:
 *
 * RxFIFO Size = (RAM2_DEPTH * MDWIDTH / 8) - 24 - 16;
 *
 * 24 bytes is for 3x SETUP packets
 * 16 bytes is a clock domain crossing tolerance
 *
 * Given RxFIFO Size, NUMP = RxFIFOSize / 1024;
 */
static void dwc3_gadget_setup_nump(struct dwc3 *dwc)
{
	u32 ram2_depth;
	u32 mdwidth;
	u32 nump;
	u32 reg;

	ram2_depth = DWC3_GHWPARAMS7_RAM2_DEPTH(dwc->hwparams.hwparams7);
	mdwidth = DWC3_GHWPARAMS0_MDWIDTH(dwc->hwparams.hwparams0);

	nump = ((ram2_depth * mdwidth / 8) - 24 - 16) / 1024;
	nump = min_t(u32, nump, 16);

	/* update NumP */
	reg = dwc3_readl(dwc->regs, DWC3_DCFG);
	reg &= ~DWC3_DCFG_NUMP_MASK;
	reg |= nump << DWC3_DCFG_NUMP_SHIFT;
	dwc3_writel(dwc->regs, DWC3_DCFG, reg);
}

static int __dwc3_gadget_start(struct dwc3 *dwc)
{
	struct dwc3_ep		*dep;
	int			ret = 0;
	u32			reg;

	/*
	 * Use IMOD if enabled via dwc->imod_interval. Otherwise, if
	 * the core supports IMOD, disable it.
	 */
	if (dwc->imod_interval) {
		dwc3_writel(dwc->regs, DWC3_DEV_IMOD(0), dwc->imod_interval);
		dwc3_writel(dwc->regs, DWC3_GEVNTCOUNT(0), DWC3_GEVNTCOUNT_EHB);
	} else if (dwc3_has_imod(dwc)) {
		dwc3_writel(dwc->regs, DWC3_DEV_IMOD(0), 0);
	}

	/*
	 * We are telling dwc3 that we want to use DCFG.NUMP as ACK TP's NUMP
	 * field instead of letting dwc3 itself calculate that automatically.
	 *
	 * This way, we maximize the chances that we'll be able to get several
	 * bursts of data without going through any sort of endpoint throttling.
	 */
	reg = dwc3_readl(dwc->regs, DWC3_GRXTHRCFG);
	if (dwc3_is_usb31(dwc))
		reg &= ~DWC31_GRXTHRCFG_PKTCNTSEL;
	else
		reg &= ~DWC3_GRXTHRCFG_PKTCNTSEL;

	dwc3_writel(dwc->regs, DWC3_GRXTHRCFG, reg);

	dwc3_gadget_setup_nump(dwc);

	/* Start with SuperSpeed Default */
	dwc3_gadget_ep0_desc.wMaxPacketSize = cpu_to_le16(512);

	dep = dwc->eps[0];
	ret = __dwc3_gadget_ep_enable(dep, DWC3_DEPCFG_ACTION_INIT);
	if (ret) {
		dev_err(dwc->dev, "failed to enable %s\n", dep->name);
		goto err0;
	}

	dep = dwc->eps[1];
	ret = __dwc3_gadget_ep_enable(dep, DWC3_DEPCFG_ACTION_INIT);
	if (ret) {
		dev_err(dwc->dev, "failed to enable %s\n", dep->name);
		goto err1;
	}

	/* begin to receive SETUP packets */
	dwc->ep0state = EP0_SETUP_PHASE;
	dwc->link_state = DWC3_LINK_STATE_SS_DIS;
	dwc3_ep0_out_start(dwc);

	dwc3_gadget_enable_irq(dwc);

	return 0;

err1:
	__dwc3_gadget_ep_disable(dwc->eps[0]);

err0:
	return ret;
}

static int dwc3_gadget_start(struct usb_gadget *g,
		struct usb_gadget_driver *driver)
{
	struct dwc3		*dwc = gadget_to_dwc(g);
	unsigned long		flags;
	int			ret = 0;
	int			irq;

	irq = dwc->irq_gadget;
	ret = request_threaded_irq(irq, dwc3_interrupt, dwc3_thread_interrupt,
			IRQF_SHARED, "dwc3", dwc->ev_buf);
	if (ret) {
		dev_err(dwc->dev, "failed to request irq #%d --> %d\n",
				irq, ret);
		goto err0;
	}

	spin_lock_irqsave(&dwc->lock, flags);
	if (dwc->gadget_driver) {
		dev_err(dwc->dev, "%s is already bound to %s\n",
				dwc->gadget.name,
				dwc->gadget_driver->driver.name);
		ret = -EBUSY;
		goto err1;
	}

	dwc->gadget_driver	= driver;

	if (pm_runtime_active(dwc->dev))
		__dwc3_gadget_start(dwc);

	spin_unlock_irqrestore(&dwc->lock, flags);

	return 0;

err1:
	spin_unlock_irqrestore(&dwc->lock, flags);
	free_irq(irq, dwc);

err0:
	return ret;
}

static void __dwc3_gadget_stop(struct dwc3 *dwc)
{
	dwc3_gadget_disable_irq(dwc);
	__dwc3_gadget_ep_disable(dwc->eps[0]);
	__dwc3_gadget_ep_disable(dwc->eps[1]);
}

static int dwc3_gadget_stop(struct usb_gadget *g)
{
	struct dwc3		*dwc = gadget_to_dwc(g);
	unsigned long		flags;
	int			epnum;
	u32			tmo_eps = 0;

	spin_lock_irqsave(&dwc->lock, flags);

	if (pm_runtime_suspended(dwc->dev))
		goto out;

	__dwc3_gadget_stop(dwc);

	for (epnum = 2; epnum < DWC3_ENDPOINTS_NUM; epnum++) {
		struct dwc3_ep  *dep = dwc->eps[epnum];
		int ret;

		if (!dep)
			continue;

		if (!(dep->flags & DWC3_EP_END_TRANSFER_PENDING))
			continue;

		ret = wait_event_interruptible_lock_irq_timeout(dep->wait_end_transfer,
			    !(dep->flags & DWC3_EP_END_TRANSFER_PENDING),
			    dwc->lock, msecs_to_jiffies(5));

		if (ret <= 0) {
			/* Timed out or interrupted! There's nothing much
			 * we can do so we just log here and print which
			 * endpoints timed out at the end.
			 */
			tmo_eps |= 1 << epnum;
			dep->flags &= DWC3_EP_END_TRANSFER_PENDING;
		}
	}

	if (tmo_eps) {
		dev_err(dwc->dev,
			"end transfer timed out on endpoints 0x%x [bitmap]\n",
			tmo_eps);
	}

out:
	dwc->gadget_driver	= NULL;
	spin_unlock_irqrestore(&dwc->lock, flags);

	free_irq(dwc->irq_gadget, dwc->ev_buf);

	return 0;
}

static void dwc3_gadget_set_speed(struct usb_gadget *g,
				  enum usb_device_speed speed)
{
	struct dwc3		*dwc = gadget_to_dwc(g);
	unsigned long		flags;
	u32			reg;

	spin_lock_irqsave(&dwc->lock, flags);
	reg = dwc3_readl(dwc->regs, DWC3_DCFG);
	reg &= ~(DWC3_DCFG_SPEED_MASK);

	/*
	 * WORKAROUND: DWC3 revision < 2.20a have an issue
	 * which would cause metastability state on Run/Stop
	 * bit if we try to force the IP to USB2-only mode.
	 *
	 * Because of that, we cannot configure the IP to any
	 * speed other than the SuperSpeed
	 *
	 * Refers to:
	 *
	 * STAR#9000525659: Clock Domain Crossing on DCTL in
	 * USB 2.0 Mode
	 */
	if (dwc->revision < DWC3_REVISION_220A &&
	    !dwc->dis_metastability_quirk) {
		reg |= DWC3_DCFG_SUPERSPEED;
	} else {
		switch (speed) {
		case USB_SPEED_LOW:
			reg |= DWC3_DCFG_LOWSPEED;
			break;
		case USB_SPEED_FULL:
			reg |= DWC3_DCFG_FULLSPEED;
			break;
		case USB_SPEED_HIGH:
			reg |= DWC3_DCFG_HIGHSPEED;
			break;
		case USB_SPEED_SUPER:
			reg |= DWC3_DCFG_SUPERSPEED;
			break;
		case USB_SPEED_SUPER_PLUS:
			if (dwc3_is_usb31(dwc))
				reg |= DWC3_DCFG_SUPERSPEED_PLUS;
			else
				reg |= DWC3_DCFG_SUPERSPEED;
			break;
		default:
			dev_err(dwc->dev, "invalid speed (%d)\n", speed);

			if (dwc->revision & DWC3_REVISION_IS_DWC31)
				reg |= DWC3_DCFG_SUPERSPEED_PLUS;
			else
				reg |= DWC3_DCFG_SUPERSPEED;
		}
	}
	dwc3_writel(dwc->regs, DWC3_DCFG, reg);

	spin_unlock_irqrestore(&dwc->lock, flags);
}

static const struct usb_gadget_ops dwc3_gadget_ops = {
	.get_frame		= dwc3_gadget_get_frame,
	.wakeup			= dwc3_gadget_wakeup,
	.set_selfpowered	= dwc3_gadget_set_selfpowered,
	.pullup			= dwc3_gadget_pullup,
	.udc_start		= dwc3_gadget_start,
	.udc_stop		= dwc3_gadget_stop,
	.udc_set_speed		= dwc3_gadget_set_speed,
};

/* -------------------------------------------------------------------------- */

static int dwc3_gadget_init_control_endpoint(struct dwc3_ep *dep)
{
	struct dwc3 *dwc = dep->dwc;

	usb_ep_set_maxpacket_limit(&dep->endpoint, 512);
	dep->endpoint.maxburst = 1;
	dep->endpoint.ops = &dwc3_gadget_ep0_ops;
	if (!dep->direction)
		dwc->gadget.ep0 = &dep->endpoint;

	dep->endpoint.caps.type_control = true;

	return 0;
}

static int dwc3_gadget_init_in_endpoint(struct dwc3_ep *dep)
{
	struct dwc3 *dwc = dep->dwc;
	int mdwidth;
	int kbytes;
	int size;

	mdwidth = DWC3_MDWIDTH(dwc->hwparams.hwparams0);
	/* MDWIDTH is represented in bits, we need it in bytes */
	mdwidth /= 8;

	size = dwc3_readl(dwc->regs, DWC3_GTXFIFOSIZ(dep->number >> 1));
	if (dwc3_is_usb31(dwc))
		size = DWC31_GTXFIFOSIZ_TXFDEF(size);
	else
		size = DWC3_GTXFIFOSIZ_TXFDEF(size);

	/* FIFO Depth is in MDWDITH bytes. Multiply */
	size *= mdwidth;

	kbytes = size / 1024;
	if (kbytes == 0)
		kbytes = 1;

	/*
	 * FIFO sizes account an extra MDWIDTH * (kbytes + 1) bytes for
	 * internal overhead. We don't really know how these are used,
	 * but documentation say it exists.
	 */
	size -= mdwidth * (kbytes + 1);
	size /= kbytes;

	usb_ep_set_maxpacket_limit(&dep->endpoint, size);

	dep->endpoint.max_streams = 15;
	dep->endpoint.ops = &dwc3_gadget_ep_ops;
	list_add_tail(&dep->endpoint.ep_list,
			&dwc->gadget.ep_list);
	dep->endpoint.caps.type_iso = true;
	dep->endpoint.caps.type_bulk = true;
	dep->endpoint.caps.type_int = true;

	return dwc3_alloc_trb_pool(dep);
}

static int dwc3_gadget_init_out_endpoint(struct dwc3_ep *dep)
{
	struct dwc3 *dwc = dep->dwc;

	usb_ep_set_maxpacket_limit(&dep->endpoint, 1024);
	dep->endpoint.max_streams = 15;
	dep->endpoint.ops = &dwc3_gadget_ep_ops;
	list_add_tail(&dep->endpoint.ep_list,
			&dwc->gadget.ep_list);
	dep->endpoint.caps.type_iso = true;
	dep->endpoint.caps.type_bulk = true;
	dep->endpoint.caps.type_int = true;

	return dwc3_alloc_trb_pool(dep);
}

static int dwc3_gadget_init_endpoint(struct dwc3 *dwc, u8 epnum)
{
	struct dwc3_ep			*dep;
	bool				direction = epnum & 1;
	int				ret;
	u8				num = epnum >> 1;

	dep = kzalloc(sizeof(*dep), GFP_KERNEL);
	if (!dep)
		return -ENOMEM;

	dep->dwc = dwc;
	dep->number = epnum;
	dep->direction = direction;
	dep->regs = dwc->regs + DWC3_DEP_BASE(epnum);
	dwc->eps[epnum] = dep;

	snprintf(dep->name, sizeof(dep->name), "ep%u%s", num,
			direction ? "in" : "out");

	dep->endpoint.name = dep->name;

	if (!(dep->number > 1)) {
		dep->endpoint.desc = &dwc3_gadget_ep0_desc;
		dep->endpoint.comp_desc = NULL;
	}

	spin_lock_init(&dep->lock);

	if (num == 0)
		ret = dwc3_gadget_init_control_endpoint(dep);
	else if (direction)
		ret = dwc3_gadget_init_in_endpoint(dep);
	else
		ret = dwc3_gadget_init_out_endpoint(dep);

	if (ret)
		return ret;

	dep->endpoint.caps.dir_in = direction;
	dep->endpoint.caps.dir_out = !direction;

	INIT_LIST_HEAD(&dep->pending_list);
	INIT_LIST_HEAD(&dep->started_list);

	return 0;
}

static int dwc3_gadget_init_endpoints(struct dwc3 *dwc, u8 total)
{
	u8				epnum;

	INIT_LIST_HEAD(&dwc->gadget.ep_list);

	for (epnum = 0; epnum < total; epnum++) {
		int			ret;

		ret = dwc3_gadget_init_endpoint(dwc, epnum);
		if (ret)
			return ret;
	}

	return 0;
}

static void dwc3_gadget_free_endpoints(struct dwc3 *dwc)
{
	struct dwc3_ep			*dep;
	u8				epnum;

	for (epnum = 0; epnum < DWC3_ENDPOINTS_NUM; epnum++) {
		dep = dwc->eps[epnum];
		if (!dep)
			continue;
		/*
		 * Physical endpoints 0 and 1 are special; they form the
		 * bi-directional USB endpoint 0.
		 *
		 * For those two physical endpoints, we don't allocate a TRB
		 * pool nor do we add them the endpoints list. Due to that, we
		 * shouldn't do these two operations otherwise we would end up
		 * with all sorts of bugs when removing dwc3.ko.
		 */
		if (epnum != 0 && epnum != 1) {
			dwc3_free_trb_pool(dep);
			list_del(&dep->endpoint.ep_list);
		}

		kfree(dep);
	}
}

/* -------------------------------------------------------------------------- */

static int dwc3_gadget_ep_reclaim_completed_trb(struct dwc3_ep *dep,
		struct dwc3_request *req, struct dwc3_trb *trb,
		const struct dwc3_event_depevt *event, int status, int chain)
{
	unsigned int		count;

	dwc3_ep_inc_deq(dep);

	trace_dwc3_complete_trb(dep, trb);

	/*
	 * If we're in the middle of series of chained TRBs and we
	 * receive a short transfer along the way, DWC3 will skip
	 * through all TRBs including the last TRB in the chain (the
	 * where CHN bit is zero. DWC3 will also avoid clearing HWO
	 * bit and SW has to do it manually.
	 *
	 * We're going to do that here to avoid problems of HW trying
	 * to use bogus TRBs for transfers.
	 */
	if (chain && (trb->ctrl & DWC3_TRB_CTRL_HWO))
		trb->ctrl &= ~DWC3_TRB_CTRL_HWO;

	/*
	 * If we're dealing with unaligned size OUT transfer, we will be left
	 * with one TRB pending in the ring. We need to manually clear HWO bit
	 * from that TRB.
	 */
	if ((req->zero || req->unaligned) && !(trb->ctrl & DWC3_TRB_CTRL_CHN)) {
		trb->ctrl &= ~DWC3_TRB_CTRL_HWO;
		return 1;
	}

	count = trb->size & DWC3_TRB_SIZE_MASK;
	req->remaining += count;

	if ((trb->ctrl & DWC3_TRB_CTRL_HWO) && status != -ESHUTDOWN)
		return 1;

	if (event->status & DEPEVT_STATUS_SHORT && !chain)
		return 1;

	if (event->status & DEPEVT_STATUS_IOC)
		return 1;

	return 0;
}

static int dwc3_gadget_ep_reclaim_trb_sg(struct dwc3_ep *dep,
		struct dwc3_request *req, const struct dwc3_event_depevt *event,
		int status)
{
	struct dwc3_trb *trb = &dep->trb_pool[dep->trb_dequeue];
	struct scatterlist *sg = req->sg;
	struct scatterlist *s;
	unsigned int pending = req->num_pending_sgs;
	unsigned int i;
	int ret = 0;

	for_each_sg(sg, s, pending, i) {
		trb = &dep->trb_pool[dep->trb_dequeue];

		if (trb->ctrl & DWC3_TRB_CTRL_HWO)
			break;

		req->sg = sg_next(s);
		req->num_pending_sgs--;

		ret = dwc3_gadget_ep_reclaim_completed_trb(dep, req,
				trb, event, status, true);
		if (ret)
			break;
	}

	return ret;
}

static int dwc3_gadget_ep_reclaim_trb_linear(struct dwc3_ep *dep,
		struct dwc3_request *req, const struct dwc3_event_depevt *event,
		int status)
{
	struct dwc3_trb *trb = &dep->trb_pool[dep->trb_dequeue];

	return dwc3_gadget_ep_reclaim_completed_trb(dep, req, trb,
			event, status, false);
}

static bool dwc3_gadget_ep_request_completed(struct dwc3_request *req)
{
	return req->request.actual == req->request.length;
}

static int dwc3_gadget_ep_cleanup_completed_request(struct dwc3_ep *dep,
		const struct dwc3_event_depevt *event,
		struct dwc3_request *req, int status)
{
	int ret;

	if (req->num_pending_sgs)
		ret = dwc3_gadget_ep_reclaim_trb_sg(dep, req, event,
				status);
	else
		ret = dwc3_gadget_ep_reclaim_trb_linear(dep, req, event,
				status);

	if (req->unaligned || req->zero) {
		ret = dwc3_gadget_ep_reclaim_trb_linear(dep, req, event,
				status);
		req->unaligned = false;
		req->zero = false;
	}

	req->request.actual = req->request.length - req->remaining;

	if (!dwc3_gadget_ep_request_completed(req) &&
			req->num_pending_sgs) {
		__dwc3_gadget_kick_transfer(dep);
		goto out;
	}

	dwc3_gadget_giveback(dep, req, status);

out:
	return ret;
}

static void dwc3_gadget_ep_cleanup_completed_requests(struct dwc3_ep *dep,
		const struct dwc3_event_depevt *event, int status)
{
	struct dwc3_request	*req;
	struct dwc3_request	*tmp;

	list_for_each_entry_safe(req, tmp, &dep->started_list, list) {
		int ret;

		ret = dwc3_gadget_ep_cleanup_completed_request(dep, event,
				req, status);
		if (ret)
			break;
	}
}

static void dwc3_gadget_endpoint_frame_from_event(struct dwc3_ep *dep,
		const struct dwc3_event_depevt *event)
{
	dep->frame_number = event->parameters;
}

static void dwc3_gadget_endpoint_transfer_in_progress(struct dwc3_ep *dep,
		const struct dwc3_event_depevt *event)
{
	struct dwc3		*dwc = dep->dwc;
	unsigned		status = 0;
	bool			stop = false;

	dwc3_gadget_endpoint_frame_from_event(dep, event);

	if (event->status & DEPEVT_STATUS_BUSERR)
		status = -ECONNRESET;

	if (event->status & DEPEVT_STATUS_MISSED_ISOC) {
		status = -EXDEV;

		if (list_empty(&dep->started_list))
			stop = true;
	}

	dwc3_gadget_ep_cleanup_completed_requests(dep, event, status);

	if (stop) {
		dwc3_stop_active_transfer(dep, true);
		dep->flags = DWC3_EP_ENABLED;
	}

	/*
	 * WORKAROUND: This is the 2nd half of U1/U2 -> U0 workaround.
	 * See dwc3_gadget_linksts_change_interrupt() for 1st half.
	 */
	if (dwc->revision < DWC3_REVISION_183A) {
		u32		reg;
		int		i;

		for (i = 0; i < DWC3_ENDPOINTS_NUM; i++) {
			dep = dwc->eps[i];

			if (!(dep->flags & DWC3_EP_ENABLED))
				continue;

			if (!list_empty(&dep->started_list))
				return;
		}

		reg = dwc3_readl(dwc->regs, DWC3_DCTL);
		reg |= dwc->u1u2;
		dwc3_writel(dwc->regs, DWC3_DCTL, reg);

		dwc->u1u2 = 0;
	}
}

static void dwc3_gadget_endpoint_transfer_not_ready(struct dwc3_ep *dep,
		const struct dwc3_event_depevt *event)
{
	dwc3_gadget_endpoint_frame_from_event(dep, event);
	__dwc3_gadget_start_isoc(dep);
}

static void dwc3_endpoint_interrupt(struct dwc3 *dwc,
		const struct dwc3_event_depevt *event)
{
	struct dwc3_ep		*dep;
	u8			epnum = event->endpoint_number;
	u8			cmd;

	dep = dwc->eps[epnum];

	if (!(dep->flags & DWC3_EP_ENABLED)) {
		if (!(dep->flags & DWC3_EP_END_TRANSFER_PENDING))
			return;

		/* Handle only EPCMDCMPLT when EP disabled */
		if (event->endpoint_event != DWC3_DEPEVT_EPCMDCMPLT)
			return;
	}

	if (epnum == 0 || epnum == 1) {
		dwc3_ep0_interrupt(dwc, event);
		return;
	}

	switch (event->endpoint_event) {
	case DWC3_DEPEVT_XFERINPROGRESS:
		dwc3_gadget_endpoint_transfer_in_progress(dep, event);
		break;
	case DWC3_DEPEVT_XFERNOTREADY:
		dwc3_gadget_endpoint_transfer_not_ready(dep, event);
		break;
	case DWC3_DEPEVT_EPCMDCMPLT:
		cmd = DEPEVT_PARAMETER_CMD(event->parameters);

		if (cmd == DWC3_DEPCMD_ENDTRANSFER) {
			dep->flags &= ~DWC3_EP_END_TRANSFER_PENDING;
			wake_up(&dep->wait_end_transfer);
		}
		break;
	case DWC3_DEPEVT_STREAMEVT:
	case DWC3_DEPEVT_XFERCOMPLETE:
	case DWC3_DEPEVT_RXTXFIFOEVT:
		break;
	}
}

static void dwc3_disconnect_gadget(struct dwc3 *dwc)
{
	if (dwc->gadget_driver && dwc->gadget_driver->disconnect) {
		spin_unlock(&dwc->lock);
		dwc->gadget_driver->disconnect(&dwc->gadget);
		spin_lock(&dwc->lock);
	}
}

static void dwc3_suspend_gadget(struct dwc3 *dwc)
{
	if (dwc->gadget_driver && dwc->gadget_driver->suspend) {
		spin_unlock(&dwc->lock);
		dwc->gadget_driver->suspend(&dwc->gadget);
		spin_lock(&dwc->lock);
	}
}

static void dwc3_resume_gadget(struct dwc3 *dwc)
{
	if (dwc->gadget_driver && dwc->gadget_driver->resume) {
		spin_unlock(&dwc->lock);
		dwc->gadget_driver->resume(&dwc->gadget);
		spin_lock(&dwc->lock);
	}
}

static void dwc3_reset_gadget(struct dwc3 *dwc)
{
	if (!dwc->gadget_driver)
		return;

	if (dwc->gadget.speed != USB_SPEED_UNKNOWN) {
		spin_unlock(&dwc->lock);
		usb_gadget_udc_reset(&dwc->gadget, dwc->gadget_driver);
		spin_lock(&dwc->lock);
	}
}

static void dwc3_stop_active_transfer(struct dwc3_ep *dep, bool force)
{
	struct dwc3 *dwc = dep->dwc;
	struct dwc3_gadget_ep_cmd_params params;
	u32 cmd;
	int ret;

	if ((dep->flags & DWC3_EP_END_TRANSFER_PENDING) ||
	    !dep->resource_index)
		return;

	/*
	 * NOTICE: We are violating what the Databook says about the
	 * EndTransfer command. Ideally we would _always_ wait for the
	 * EndTransfer Command Completion IRQ, but that's causing too
	 * much trouble synchronizing between us and gadget driver.
	 *
	 * We have discussed this with the IP Provider and it was
	 * suggested to giveback all requests here, but give HW some
	 * extra time to synchronize with the interconnect. We're using
	 * an arbitrary 100us delay for that.
	 *
	 * Note also that a similar handling was tested by Synopsys
	 * (thanks a lot Paul) and nothing bad has come out of it.
	 * In short, what we're doing is:
	 *
	 * - Issue EndTransfer WITH CMDIOC bit set
	 * - Wait 100us
	 *
	 * As of IP version 3.10a of the DWC_usb3 IP, the controller
	 * supports a mode to work around the above limitation. The
	 * software can poll the CMDACT bit in the DEPCMD register
	 * after issuing a EndTransfer command. This mode is enabled
	 * by writing GUCTL2[14]. This polling is already done in the
	 * dwc3_send_gadget_ep_cmd() function so if the mode is
	 * enabled, the EndTransfer command will have completed upon
	 * returning from this function and we don't need to delay for
	 * 100us.
	 *
	 * This mode is NOT available on the DWC_usb31 IP.
	 */

	cmd = DWC3_DEPCMD_ENDTRANSFER;
	cmd |= force ? DWC3_DEPCMD_HIPRI_FORCERM : 0;
	cmd |= DWC3_DEPCMD_CMDIOC;
	cmd |= DWC3_DEPCMD_PARAM(dep->resource_index);
	memset(&params, 0, sizeof(params));
	ret = dwc3_send_gadget_ep_cmd(dep, cmd, &params);
	WARN_ON_ONCE(ret);
	dep->resource_index = 0;

	if (dwc3_is_usb31(dwc) || dwc->revision < DWC3_REVISION_310A) {
		dep->flags |= DWC3_EP_END_TRANSFER_PENDING;
		udelay(100);
	}
}

static void dwc3_clear_stall_all_ep(struct dwc3 *dwc)
{
	u32 epnum;

	for (epnum = 1; epnum < DWC3_ENDPOINTS_NUM; epnum++) {
		struct dwc3_ep *dep;
		int ret;

		dep = dwc->eps[epnum];
		if (!dep)
			continue;

		if (!(dep->flags & DWC3_EP_STALL))
			continue;

		dep->flags &= ~DWC3_EP_STALL;

		ret = dwc3_send_clear_stall_ep_cmd(dep);
		WARN_ON_ONCE(ret);
	}
}

static void dwc3_gadget_disconnect_interrupt(struct dwc3 *dwc)
{
	int			reg;

	reg = dwc3_readl(dwc->regs, DWC3_DCTL);
	reg &= ~DWC3_DCTL_INITU1ENA;
	dwc3_writel(dwc->regs, DWC3_DCTL, reg);

	reg &= ~DWC3_DCTL_INITU2ENA;
	dwc3_writel(dwc->regs, DWC3_DCTL, reg);

	dwc3_disconnect_gadget(dwc);

	dwc->gadget.speed = USB_SPEED_UNKNOWN;
	dwc->setup_packet_pending = false;
	usb_gadget_set_state(&dwc->gadget, USB_STATE_NOTATTACHED);

	dwc->connected = false;
}

static void dwc3_gadget_reset_interrupt(struct dwc3 *dwc)
{
	u32			reg;

	dwc->connected = true;

	/*
	 * WORKAROUND: DWC3 revisions <1.88a have an issue which
	 * would cause a missing Disconnect Event if there's a
	 * pending Setup Packet in the FIFO.
	 *
	 * There's no suggested workaround on the official Bug
	 * report, which states that "unless the driver/application
	 * is doing any special handling of a disconnect event,
	 * there is no functional issue".
	 *
	 * Unfortunately, it turns out that we _do_ some special
	 * handling of a disconnect event, namely complete all
	 * pending transfers, notify gadget driver of the
	 * disconnection, and so on.
	 *
	 * Our suggested workaround is to follow the Disconnect
	 * Event steps here, instead, based on a setup_packet_pending
	 * flag. Such flag gets set whenever we have a SETUP_PENDING
	 * status for EP0 TRBs and gets cleared on XferComplete for the
	 * same endpoint.
	 *
	 * Refers to:
	 *
	 * STAR#9000466709: RTL: Device : Disconnect event not
	 * generated if setup packet pending in FIFO
	 */
	if (dwc->revision < DWC3_REVISION_188A) {
		if (dwc->setup_packet_pending)
			dwc3_gadget_disconnect_interrupt(dwc);
	}

	dwc3_reset_gadget(dwc);

	reg = dwc3_readl(dwc->regs, DWC3_DCTL);
	reg &= ~DWC3_DCTL_TSTCTRL_MASK;
	dwc3_writel(dwc->regs, DWC3_DCTL, reg);
	dwc->test_mode = false;
	dwc3_clear_stall_all_ep(dwc);

	/* Reset device address to zero */
	reg = dwc3_readl(dwc->regs, DWC3_DCFG);
	reg &= ~(DWC3_DCFG_DEVADDR_MASK);
	dwc3_writel(dwc->regs, DWC3_DCFG, reg);
}

static void dwc3_gadget_conndone_interrupt(struct dwc3 *dwc)
{
	struct dwc3_ep		*dep;
	int			ret;
	u32			reg;
	u8			speed;

	reg = dwc3_readl(dwc->regs, DWC3_DSTS);
	speed = reg & DWC3_DSTS_CONNECTSPD;
	dwc->speed = speed;

	/*
	 * RAMClkSel is reset to 0 after USB reset, so it must be reprogrammed
	 * each time on Connect Done.
	 *
	 * Currently we always use the reset value. If any platform
	 * wants to set this to a different value, we need to add a
	 * setting and update GCTL.RAMCLKSEL here.
	 */

	switch (speed) {
	case DWC3_DSTS_SUPERSPEED_PLUS:
		dwc3_gadget_ep0_desc.wMaxPacketSize = cpu_to_le16(512);
		dwc->gadget.ep0->maxpacket = 512;
		dwc->gadget.speed = USB_SPEED_SUPER_PLUS;
		break;
	case DWC3_DSTS_SUPERSPEED:
		/*
		 * WORKAROUND: DWC3 revisions <1.90a have an issue which
		 * would cause a missing USB3 Reset event.
		 *
		 * In such situations, we should force a USB3 Reset
		 * event by calling our dwc3_gadget_reset_interrupt()
		 * routine.
		 *
		 * Refers to:
		 *
		 * STAR#9000483510: RTL: SS : USB3 reset event may
		 * not be generated always when the link enters poll
		 */
		if (dwc->revision < DWC3_REVISION_190A)
			dwc3_gadget_reset_interrupt(dwc);

		dwc3_gadget_ep0_desc.wMaxPacketSize = cpu_to_le16(512);
		dwc->gadget.ep0->maxpacket = 512;
		dwc->gadget.speed = USB_SPEED_SUPER;
		break;
	case DWC3_DSTS_HIGHSPEED:
		dwc3_gadget_ep0_desc.wMaxPacketSize = cpu_to_le16(64);
		dwc->gadget.ep0->maxpacket = 64;
		dwc->gadget.speed = USB_SPEED_HIGH;
		break;
	case DWC3_DSTS_FULLSPEED:
		dwc3_gadget_ep0_desc.wMaxPacketSize = cpu_to_le16(64);
		dwc->gadget.ep0->maxpacket = 64;
		dwc->gadget.speed = USB_SPEED_FULL;
		break;
	case DWC3_DSTS_LOWSPEED:
		dwc3_gadget_ep0_desc.wMaxPacketSize = cpu_to_le16(8);
		dwc->gadget.ep0->maxpacket = 8;
		dwc->gadget.speed = USB_SPEED_LOW;
		break;
	}

	dwc->eps[1]->endpoint.maxpacket = dwc->gadget.ep0->maxpacket;

	/* Enable USB2 LPM Capability */

	if ((dwc->revision > DWC3_REVISION_194A) &&
	    (speed != DWC3_DSTS_SUPERSPEED) &&
	    (speed != DWC3_DSTS_SUPERSPEED_PLUS)) {
		reg = dwc3_readl(dwc->regs, DWC3_DCFG);
		reg |= DWC3_DCFG_LPM_CAP;
		dwc3_writel(dwc->regs, DWC3_DCFG, reg);

		reg = dwc3_readl(dwc->regs, DWC3_DCTL);
		reg &= ~(DWC3_DCTL_HIRD_THRES_MASK | DWC3_DCTL_L1_HIBER_EN);

		reg |= DWC3_DCTL_HIRD_THRES(dwc->hird_threshold);

		/*
		 * When dwc3 revisions >= 2.40a, LPM Erratum is enabled and
		 * DCFG.LPMCap is set, core responses with an ACK and the
		 * BESL value in the LPM token is less than or equal to LPM
		 * NYET threshold.
		 */
		WARN_ONCE(dwc->revision < DWC3_REVISION_240A
				&& dwc->has_lpm_erratum,
				"LPM Erratum not available on dwc3 revisions < 2.40a\n");

		if (dwc->has_lpm_erratum && dwc->revision >= DWC3_REVISION_240A)
			reg |= DWC3_DCTL_LPM_ERRATA(dwc->lpm_nyet_threshold);

		dwc3_writel(dwc->regs, DWC3_DCTL, reg);
	} else {
		reg = dwc3_readl(dwc->regs, DWC3_DCTL);
		reg &= ~DWC3_DCTL_HIRD_THRES_MASK;
		dwc3_writel(dwc->regs, DWC3_DCTL, reg);
	}

	dep = dwc->eps[0];
	ret = __dwc3_gadget_ep_enable(dep, DWC3_DEPCFG_ACTION_MODIFY);
	if (ret) {
		dev_err(dwc->dev, "failed to enable %s\n", dep->name);
		return;
	}

	dep = dwc->eps[1];
	ret = __dwc3_gadget_ep_enable(dep, DWC3_DEPCFG_ACTION_MODIFY);
	if (ret) {
		dev_err(dwc->dev, "failed to enable %s\n", dep->name);
		return;
	}

	/*
	 * Configure PHY via GUSB3PIPECTLn if required.
	 *
	 * Update GTXFIFOSIZn
	 *
	 * In both cases reset values should be sufficient.
	 */
}

static void dwc3_gadget_wakeup_interrupt(struct dwc3 *dwc)
{
	/*
	 * TODO take core out of low power mode when that's
	 * implemented.
	 */

	if (dwc->gadget_driver && dwc->gadget_driver->resume) {
		spin_unlock(&dwc->lock);
		dwc->gadget_driver->resume(&dwc->gadget);
		spin_lock(&dwc->lock);
	}
}

static void dwc3_gadget_linksts_change_interrupt(struct dwc3 *dwc,
		unsigned int evtinfo)
{
	enum dwc3_link_state	next = evtinfo & DWC3_LINK_STATE_MASK;
	unsigned int		pwropt;

	/*
	 * WORKAROUND: DWC3 < 2.50a have an issue when configured without
	 * Hibernation mode enabled which would show up when device detects
	 * host-initiated U3 exit.
	 *
	 * In that case, device will generate a Link State Change Interrupt
	 * from U3 to RESUME which is only necessary if Hibernation is
	 * configured in.
	 *
	 * There are no functional changes due to such spurious event and we
	 * just need to ignore it.
	 *
	 * Refers to:
	 *
	 * STAR#9000570034 RTL: SS Resume event generated in non-Hibernation
	 * operational mode
	 */
	pwropt = DWC3_GHWPARAMS1_EN_PWROPT(dwc->hwparams.hwparams1);
	if ((dwc->revision < DWC3_REVISION_250A) &&
			(pwropt != DWC3_GHWPARAMS1_EN_PWROPT_HIB)) {
		if ((dwc->link_state == DWC3_LINK_STATE_U3) &&
				(next == DWC3_LINK_STATE_RESUME)) {
			return;
		}
	}

	/*
	 * WORKAROUND: DWC3 Revisions <1.83a have an issue which, depending
	 * on the link partner, the USB session might do multiple entry/exit
	 * of low power states before a transfer takes place.
	 *
	 * Due to this problem, we might experience lower throughput. The
	 * suggested workaround is to disable DCTL[12:9] bits if we're
	 * transitioning from U1/U2 to U0 and enable those bits again
	 * after a transfer completes and there are no pending transfers
	 * on any of the enabled endpoints.
	 *
	 * This is the first half of that workaround.
	 *
	 * Refers to:
	 *
	 * STAR#9000446952: RTL: Device SS : if U1/U2 ->U0 takes >128us
	 * core send LGO_Ux entering U0
	 */
	if (dwc->revision < DWC3_REVISION_183A) {
		if (next == DWC3_LINK_STATE_U0) {
			u32	u1u2;
			u32	reg;

			switch (dwc->link_state) {
			case DWC3_LINK_STATE_U1:
			case DWC3_LINK_STATE_U2:
				reg = dwc3_readl(dwc->regs, DWC3_DCTL);
				u1u2 = reg & (DWC3_DCTL_INITU2ENA
						| DWC3_DCTL_ACCEPTU2ENA
						| DWC3_DCTL_INITU1ENA
						| DWC3_DCTL_ACCEPTU1ENA);

				if (!dwc->u1u2)
					dwc->u1u2 = reg & u1u2;

				reg &= ~u1u2;

				dwc3_writel(dwc->regs, DWC3_DCTL, reg);
				break;
			default:
				/* do nothing */
				break;
			}
		}
	}

	switch (next) {
	case DWC3_LINK_STATE_U1:
		if (dwc->speed == USB_SPEED_SUPER)
			dwc3_suspend_gadget(dwc);
		break;
	case DWC3_LINK_STATE_U2:
	case DWC3_LINK_STATE_U3:
		dwc3_suspend_gadget(dwc);
		break;
	case DWC3_LINK_STATE_RESUME:
		dwc3_resume_gadget(dwc);
		break;
	default:
		/* do nothing */
		break;
	}

	dwc->link_state = next;
}

static void dwc3_gadget_suspend_interrupt(struct dwc3 *dwc,
					  unsigned int evtinfo)
{
	enum dwc3_link_state next = evtinfo & DWC3_LINK_STATE_MASK;

	if (dwc->link_state != next && next == DWC3_LINK_STATE_U3)
		dwc3_suspend_gadget(dwc);

	dwc->link_state = next;
}

static void dwc3_gadget_hibernation_interrupt(struct dwc3 *dwc,
		unsigned int evtinfo)
{
	unsigned int is_ss = evtinfo & BIT(4);

	/*
	 * WORKAROUND: DWC3 revison 2.20a with hibernation support
	 * have a known issue which can cause USB CV TD.9.23 to fail
	 * randomly.
	 *
	 * Because of this issue, core could generate bogus hibernation
	 * events which SW needs to ignore.
	 *
	 * Refers to:
	 *
	 * STAR#9000546576: Device Mode Hibernation: Issue in USB 2.0
	 * Device Fallback from SuperSpeed
	 */
	if (is_ss ^ (dwc->speed == USB_SPEED_SUPER))
		return;

	/* enter hibernation here */
}

static void dwc3_gadget_interrupt(struct dwc3 *dwc,
		const struct dwc3_event_devt *event)
{
	switch (event->type) {
	case DWC3_DEVICE_EVENT_DISCONNECT:
		dwc3_gadget_disconnect_interrupt(dwc);
		break;
	case DWC3_DEVICE_EVENT_RESET:
		dwc3_gadget_reset_interrupt(dwc);
		break;
	case DWC3_DEVICE_EVENT_CONNECT_DONE:
		dwc3_gadget_conndone_interrupt(dwc);
		break;
	case DWC3_DEVICE_EVENT_WAKEUP:
		dwc3_gadget_wakeup_interrupt(dwc);
		break;
	case DWC3_DEVICE_EVENT_HIBER_REQ:
		if (dev_WARN_ONCE(dwc->dev, !dwc->has_hibernation,
					"unexpected hibernation event\n"))
			break;

		dwc3_gadget_hibernation_interrupt(dwc, event->event_info);
		break;
	case DWC3_DEVICE_EVENT_LINK_STATUS_CHANGE:
		dwc3_gadget_linksts_change_interrupt(dwc, event->event_info);
		break;
	case DWC3_DEVICE_EVENT_EOPF:
		/* It changed to be suspend event for version 2.30a and above */
		if (dwc->revision >= DWC3_REVISION_230A) {
			/*
			 * Ignore suspend event until the gadget enters into
			 * USB_STATE_CONFIGURED state.
			 */
			if (dwc->gadget.state >= USB_STATE_CONFIGURED)
				dwc3_gadget_suspend_interrupt(dwc,
						event->event_info);
		}
		break;
	case DWC3_DEVICE_EVENT_SOF:
	case DWC3_DEVICE_EVENT_ERRATIC_ERROR:
	case DWC3_DEVICE_EVENT_CMD_CMPL:
	case DWC3_DEVICE_EVENT_OVERFLOW:
		break;
	default:
		dev_WARN(dwc->dev, "UNKNOWN IRQ %d\n", event->type);
	}
}

static void dwc3_process_event_entry(struct dwc3 *dwc,
		const union dwc3_event *event)
{
	trace_dwc3_event(event->raw, dwc);

	if (!event->type.is_devspec)
		dwc3_endpoint_interrupt(dwc, &event->depevt);
	else if (event->type.type == DWC3_EVENT_TYPE_DEV)
		dwc3_gadget_interrupt(dwc, &event->devt);
	else
		dev_err(dwc->dev, "UNKNOWN IRQ type %d\n", event->raw);
}

static irqreturn_t dwc3_process_event_buf(struct dwc3_event_buffer *evt)
{
	struct dwc3 *dwc = evt->dwc;
	irqreturn_t ret = IRQ_NONE;
	int left;
	u32 reg;

	left = evt->count;

	if (!(evt->flags & DWC3_EVENT_PENDING))
		return IRQ_NONE;

	while (left > 0) {
		union dwc3_event event;

		event.raw = *(u32 *) (evt->cache + evt->lpos);

		dwc3_process_event_entry(dwc, &event);

		/*
		 * FIXME we wrap around correctly to the next entry as
		 * almost all entries are 4 bytes in size. There is one
		 * entry which has 12 bytes which is a regular entry
		 * followed by 8 bytes data. ATM I don't know how
		 * things are organized if we get next to the a
		 * boundary so I worry about that once we try to handle
		 * that.
		 */
		evt->lpos = (evt->lpos + 4) % evt->length;
		left -= 4;
	}

	evt->count = 0;
	evt->flags &= ~DWC3_EVENT_PENDING;
	ret = IRQ_HANDLED;

	/* Unmask interrupt */
	reg = dwc3_readl(dwc->regs, DWC3_GEVNTSIZ(0));
	reg &= ~DWC3_GEVNTSIZ_INTMASK;
	dwc3_writel(dwc->regs, DWC3_GEVNTSIZ(0), reg);

	if (dwc->imod_interval) {
		dwc3_writel(dwc->regs, DWC3_GEVNTCOUNT(0), DWC3_GEVNTCOUNT_EHB);
		dwc3_writel(dwc->regs, DWC3_DEV_IMOD(0), dwc->imod_interval);
	}

	return ret;
}

static irqreturn_t dwc3_thread_interrupt(int irq, void *_evt)
{
	struct dwc3_event_buffer *evt = _evt;
	struct dwc3 *dwc = evt->dwc;
	unsigned long flags;
	irqreturn_t ret = IRQ_NONE;

	spin_lock_irqsave(&dwc->lock, flags);
	ret = dwc3_process_event_buf(evt);
	spin_unlock_irqrestore(&dwc->lock, flags);

	return ret;
}

static irqreturn_t dwc3_check_event_buf(struct dwc3_event_buffer *evt)
{
	struct dwc3 *dwc = evt->dwc;
	u32 amount;
	u32 count;
	u32 reg;

	if (pm_runtime_suspended(dwc->dev)) {
		pm_runtime_get(dwc->dev);
		disable_irq_nosync(dwc->irq_gadget);
		dwc->pending_events = true;
		return IRQ_HANDLED;
	}

	/*
	 * With PCIe legacy interrupt, test shows that top-half irq handler can
	 * be called again after HW interrupt deassertion. Check if bottom-half
	 * irq event handler completes before caching new event to prevent
	 * losing events.
	 */
	if (evt->flags & DWC3_EVENT_PENDING)
		return IRQ_HANDLED;

	count = dwc3_readl(dwc->regs, DWC3_GEVNTCOUNT(0));
	count &= DWC3_GEVNTCOUNT_MASK;
	if (!count)
		return IRQ_NONE;

	evt->count = count;
	evt->flags |= DWC3_EVENT_PENDING;

	/* Mask interrupt */
	reg = dwc3_readl(dwc->regs, DWC3_GEVNTSIZ(0));
	reg |= DWC3_GEVNTSIZ_INTMASK;
	dwc3_writel(dwc->regs, DWC3_GEVNTSIZ(0), reg);

	amount = min(count, evt->length - evt->lpos);
	memcpy(evt->cache + evt->lpos, evt->buf + evt->lpos, amount);

	if (amount < count)
		memcpy(evt->cache, evt->buf, count - amount);

	dwc3_writel(dwc->regs, DWC3_GEVNTCOUNT(0), count);

	return IRQ_WAKE_THREAD;
}

static irqreturn_t dwc3_interrupt(int irq, void *_evt)
{
	struct dwc3_event_buffer	*evt = _evt;

	return dwc3_check_event_buf(evt);
}

static int dwc3_gadget_get_irq(struct dwc3 *dwc)
{
	struct platform_device *dwc3_pdev = to_platform_device(dwc->dev);
	int irq;

	irq = platform_get_irq_byname(dwc3_pdev, "peripheral");
	if (irq > 0)
		goto out;

	if (irq == -EPROBE_DEFER)
		goto out;

	irq = platform_get_irq_byname(dwc3_pdev, "dwc_usb3");
	if (irq > 0)
		goto out;

	if (irq == -EPROBE_DEFER)
		goto out;

	irq = platform_get_irq(dwc3_pdev, 0);
	if (irq > 0)
		goto out;

	if (irq != -EPROBE_DEFER)
		dev_err(dwc->dev, "missing peripheral IRQ\n");

	if (!irq)
		irq = -EINVAL;

out:
	return irq;
}

/**
 * dwc3_gadget_init - initializes gadget related registers
 * @dwc: pointer to our controller context structure
 *
 * Returns 0 on success otherwise negative errno.
 */
int dwc3_gadget_init(struct dwc3 *dwc)
{
	int ret;
	int irq;
	u32	reg;

	irq = dwc3_gadget_get_irq(dwc);
	if (irq < 0) {
		ret = irq;
		goto err0;
	}

	dwc->irq_gadget = irq;

	dwc->ep0_trb = dma_alloc_coherent(dwc->sysdev,
					  sizeof(*dwc->ep0_trb) * 2,
					  &dwc->ep0_trb_addr, GFP_KERNEL);
	if (!dwc->ep0_trb) {
		dev_err(dwc->dev, "failed to allocate ep0 trb\n");
		ret = -ENOMEM;
		goto err0;
	}

	dwc->setup_buf = kzalloc(DWC3_EP0_SETUP_SIZE, GFP_KERNEL);
	if (!dwc->setup_buf) {
		ret = -ENOMEM;
		goto err1;
	}

	dwc->bounce = dma_alloc_coherent(dwc->sysdev, DWC3_BOUNCE_SIZE,
			&dwc->bounce_addr, GFP_KERNEL);
	if (!dwc->bounce) {
		ret = -ENOMEM;
		goto err2;
	}

	init_completion(&dwc->ep0_in_setup);

	dwc->gadget.ops			= &dwc3_gadget_ops;
	dwc->gadget.speed		= USB_SPEED_UNKNOWN;
	dwc->gadget.sg_supported	= true;
	dwc->gadget.name		= "dwc3-gadget";
	dwc->gadget.is_otg		= dwc->dr_mode == USB_DR_MODE_OTG;

	/*
	 * FIXME We might be setting max_speed to <SUPER, however versions
	 * <2.20a of dwc3 have an issue with metastability (documented
	 * elsewhere in this driver) which tells us we can't set max speed to
	 * anything lower than SUPER.
	 *
	 * Because gadget.max_speed is only used by composite.c and function
	 * drivers (i.e. it won't go into dwc3's registers) we are allowing this
	 * to happen so we avoid sending SuperSpeed Capability descriptor
	 * together with our BOS descriptor as that could confuse host into
	 * thinking we can handle super speed.
	 *
	 * Note that, in fact, we won't even support GetBOS requests when speed
	 * is less than super speed because we don't have means, yet, to tell
	 * composite.c that we are USB 2.0 + LPM ECN.
	 */
	if (dwc->revision < DWC3_REVISION_220A &&
	    !dwc->dis_metastability_quirk)
		dev_info(dwc->dev, "changing max_speed on rev %08x\n",
				dwc->revision);

	dwc->gadget.max_speed		= dwc->maximum_speed;

	/*
	 * REVISIT: Here we should clear all pending IRQs to be
	 * sure we're starting from a well known location.
	 */

	ret = dwc3_gadget_init_endpoints(dwc, dwc->num_eps);
	if (ret)
		goto err3;

	ret = usb_add_gadget_udc(dwc->dev, &dwc->gadget);
	if (ret) {
		dev_err(dwc->dev, "failed to register udc\n");
		goto err4;
	}

<<<<<<< HEAD
	if (dwc->disable_devinit_u1u2_quirk) {
		reg = dwc3_readl(dwc->regs, DWC3_DCTL);
		reg &= ~(DWC3_DCTL_INITU1ENA | DWC3_DCTL_INITU2ENA);
		dwc3_writel(dwc->regs, DWC3_DCTL, reg);
	}
=======
	dwc3_gadget_set_speed(&dwc->gadget, dwc->maximum_speed);
>>>>>>> 8b2fc005

	return 0;

err4:
	dwc3_gadget_free_endpoints(dwc);

err3:
	dma_free_coherent(dwc->sysdev, DWC3_BOUNCE_SIZE, dwc->bounce,
			dwc->bounce_addr);

err2:
	kfree(dwc->setup_buf);

err1:
	dma_free_coherent(dwc->sysdev, sizeof(*dwc->ep0_trb) * 2,
			dwc->ep0_trb, dwc->ep0_trb_addr);

err0:
	return ret;
}

/* -------------------------------------------------------------------------- */

void dwc3_gadget_exit(struct dwc3 *dwc)
{
	usb_del_gadget_udc(&dwc->gadget);
	dwc3_gadget_free_endpoints(dwc);
	dma_free_coherent(dwc->sysdev, DWC3_BOUNCE_SIZE, dwc->bounce,
			  dwc->bounce_addr);
	kfree(dwc->setup_buf);
	dma_free_coherent(dwc->sysdev, sizeof(*dwc->ep0_trb) * 2,
			  dwc->ep0_trb, dwc->ep0_trb_addr);
}

int dwc3_gadget_suspend(struct dwc3 *dwc)
{
	if (!dwc->gadget_driver)
		return 0;

	dwc3_gadget_run_stop(dwc, false, false);
	dwc3_disconnect_gadget(dwc);
	__dwc3_gadget_stop(dwc);

	synchronize_irq(dwc->irq_gadget);

	return 0;
}

int dwc3_gadget_resume(struct dwc3 *dwc)
{
	int			ret;

	if (!dwc->gadget_driver)
		return 0;

	ret = __dwc3_gadget_start(dwc);
	if (ret < 0)
		goto err0;

	ret = dwc3_gadget_run_stop(dwc, true, false);
	if (ret < 0)
		goto err1;

	return 0;

err1:
	__dwc3_gadget_stop(dwc);

err0:
	return ret;
}

void dwc3_gadget_process_pending_events(struct dwc3 *dwc)
{
	if (dwc->pending_events) {
		dwc3_interrupt(dwc->irq_gadget, dwc->ev_buf);
		dwc->pending_events = false;
		enable_irq(dwc->irq_gadget);
	}
}<|MERGE_RESOLUTION|>--- conflicted
+++ resolved
@@ -3234,15 +3234,13 @@
 		goto err4;
 	}
 
-<<<<<<< HEAD
 	if (dwc->disable_devinit_u1u2_quirk) {
 		reg = dwc3_readl(dwc->regs, DWC3_DCTL);
 		reg &= ~(DWC3_DCTL_INITU1ENA | DWC3_DCTL_INITU2ENA);
 		dwc3_writel(dwc->regs, DWC3_DCTL, reg);
 	}
-=======
+
 	dwc3_gadget_set_speed(&dwc->gadget, dwc->maximum_speed);
->>>>>>> 8b2fc005
 
 	return 0;
 
