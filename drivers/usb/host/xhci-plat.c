/*
 * xhci-plat.c - xHCI host controller driver platform Bus Glue.
 *
 * Copyright (C) 2012 Texas Instruments Incorporated - http://www.ti.com
 * Author: Sebastian Andrzej Siewior <bigeasy@linutronix.de>
 *
 * A lot of code borrowed from the Linux xHCI driver.
 *
 * This program is free software; you can redistribute it and/or
 * modify it under the terms of the GNU General Public License
 * version 2 as published by the Free Software Foundation.
 */

#include <linux/clk.h>
#include <linux/dma-mapping.h>
#include <linux/module.h>
#include <linux/of.h>
#include <linux/platform_device.h>
#include <linux/usb/phy.h>
#include <linux/slab.h>
#include <linux/usb/xhci_pdriver.h>
#include <linux/acpi.h>

#include "xhci.h"
#include "xhci-mvebu.h"
#include "xhci-rcar.h"

static struct hc_driver __read_mostly xhci_plat_hc_driver;

static int xhci_plat_setup(struct usb_hcd *hcd);
static int xhci_plat_start(struct usb_hcd *hcd);

static const struct xhci_driver_overrides xhci_plat_overrides __initconst = {
	.extra_priv_size = sizeof(struct xhci_hcd),
	.reset = xhci_plat_setup,
	.start = xhci_plat_start,
};

static void xhci_plat_quirks(struct device *dev, struct xhci_hcd *xhci)
{
	/*
	 * As of now platform drivers don't provide MSI support so we ensure
	 * here that the generic code does not try to make a pci_dev from our
	 * dev struct in order to setup MSI
	 */
	xhci->quirks |= XHCI_PLAT;
}

/* called during probe() after chip reset completes */
static int xhci_plat_setup(struct usb_hcd *hcd)
{
	struct device_node *of_node = hcd->self.controller->of_node;
	int ret;

	if (of_device_is_compatible(of_node, "renesas,xhci-r8a7790") ||
	    of_device_is_compatible(of_node, "renesas,xhci-r8a7791")) {
		ret = xhci_rcar_init_quirk(hcd);
		if (ret)
			return ret;
	}

	return xhci_gen_setup(hcd, xhci_plat_quirks);
}

static int xhci_plat_start(struct usb_hcd *hcd)
{
	struct device_node *of_node = hcd->self.controller->of_node;

	if (of_device_is_compatible(of_node, "renesas,xhci-r8a7790") ||
	    of_device_is_compatible(of_node, "renesas,xhci-r8a7791"))
		xhci_rcar_start(hcd);

	return xhci_run(hcd);
}

static int xhci_plat_probe(struct platform_device *pdev)
{
	struct device_node	*node = pdev->dev.of_node;
	struct usb_xhci_pdata	*pdata = dev_get_platdata(&pdev->dev);
	const struct hc_driver	*driver;
	struct xhci_hcd		*xhci;
	struct resource         *res;
	struct usb_hcd		*hcd;
	struct clk              *clk;
	int			ret;
	int			irq;
	int			i;

	if (usb_disabled())
		return -ENODEV;

	driver = &xhci_plat_hc_driver;

	irq = platform_get_irq(pdev, 0);
	if (irq < 0)
		return -ENODEV;

	/* Try to set 64-bit DMA first */
	if (WARN_ON(!pdev->dev.dma_mask))
		/* Platform did not initialize dma_mask */
		ret = dma_coerce_mask_and_coherent(&pdev->dev,
						   DMA_BIT_MASK(64));
	else
		ret = dma_set_mask_and_coherent(&pdev->dev, DMA_BIT_MASK(64));

	/* If seting 64-bit DMA mask fails, fall back to 32-bit DMA mask */
	if (ret) {
		ret = dma_set_mask_and_coherent(&pdev->dev, DMA_BIT_MASK(32));
		if (ret)
			return ret;
	}

	hcd = usb_create_hcd(driver, &pdev->dev, dev_name(&pdev->dev));
	if (!hcd)
		return -ENOMEM;

	res = platform_get_resource(pdev, IORESOURCE_MEM, 0);
	hcd->regs = devm_ioremap_resource(&pdev->dev, res);
	if (IS_ERR(hcd->regs)) {
		ret = PTR_ERR(hcd->regs);
		goto put_hcd;
	}

	hcd->rsrc_start = res->start;
	hcd->rsrc_len = resource_size(res);

	xhci = hcd_to_xhci(hcd);

	/*
	 * Not all platforms have a clk so it is not an error if the
	 * clock does not exists.
	 */
<<<<<<< HEAD
	for (i = 0; i < MAX_XHCI_CLOCKS; i++) {
		clk = of_clk_get(pdev->dev.of_node, i);
		if (!IS_ERR(clk)) {
			ret = clk_prepare_enable(clk);
			if (ret)
				goto disable_clk;
			xhci->clk[i] = clk;
		}
=======
	clk = devm_clk_get(&pdev->dev, NULL);
	if (!IS_ERR(clk)) {
		ret = clk_prepare_enable(clk);
		if (ret)
			goto put_hcd;
	} else if (PTR_ERR(clk) == -EPROBE_DEFER) {
		ret = -EPROBE_DEFER;
		goto put_hcd;
>>>>>>> 35467dc7
	}

	if (of_device_is_compatible(pdev->dev.of_node,
				    "marvell,armada-375-xhci") ||
	    of_device_is_compatible(pdev->dev.of_node,
				    "marvell,armada-380-xhci")) {
		ret = xhci_mvebu_mbus_init_quirk(pdev);
		if (ret)
			goto disable_clk;
	}

	device_wakeup_enable(hcd->self.controller);

	xhci->main_hcd = hcd;
	xhci->shared_hcd = usb_create_shared_hcd(driver, &pdev->dev,
			dev_name(&pdev->dev), hcd);
	if (!xhci->shared_hcd) {
		ret = -ENOMEM;
		goto disable_clk;
	}

	if ((node && of_property_read_bool(node, "usb3-lpm-capable")) ||
			(pdata && pdata->usb3_lpm_capable))
		xhci->quirks |= XHCI_LPM_SUPPORT;

	if (HCC_MAX_PSA(xhci->hcc_params) >= 4)
		xhci->shared_hcd->can_do_streams = 1;

	hcd->usb_phy = devm_usb_get_phy_by_phandle(&pdev->dev, "usb-phy", 0);
	if (IS_ERR(hcd->usb_phy)) {
		ret = PTR_ERR(hcd->usb_phy);
		if (ret == -EPROBE_DEFER)
			goto put_usb3_hcd;
		hcd->usb_phy = NULL;
	} else {
		ret = usb_phy_init(hcd->usb_phy);
		if (ret)
			goto put_usb3_hcd;
	}

	ret = usb_add_hcd(hcd, irq, IRQF_SHARED);
	if (ret)
		goto disable_usb_phy;

	ret = usb_add_hcd(xhci->shared_hcd, irq, IRQF_SHARED);
	if (ret)
		goto dealloc_usb2_hcd;

	return 0;


dealloc_usb2_hcd:
	usb_remove_hcd(hcd);

disable_usb_phy:
	usb_phy_shutdown(hcd->usb_phy);

put_usb3_hcd:
	usb_put_hcd(xhci->shared_hcd);

disable_clk:
	for (i = 0; i < MAX_XHCI_CLOCKS; i++) {
		if (!IS_ERR(xhci->clk[i]))
			clk_disable_unprepare(xhci->clk[i]);
	}

put_hcd:
	usb_put_hcd(hcd);

	return ret;
}

static int xhci_plat_remove(struct platform_device *dev)
{
	struct usb_hcd	*hcd = platform_get_drvdata(dev);
	struct xhci_hcd	*xhci = hcd_to_xhci(hcd);
	int i;

	usb_remove_hcd(xhci->shared_hcd);
	usb_phy_shutdown(hcd->usb_phy);

	usb_remove_hcd(hcd);
	usb_put_hcd(xhci->shared_hcd);

	for (i = 0; i < MAX_XHCI_CLOCKS; i++) {
		if (!IS_ERR(xhci->clk[i]))
			clk_disable_unprepare(xhci->clk[i]);
	}

	usb_put_hcd(hcd);

	return 0;
}

void xhci_plat_shutdown(struct platform_device *dev)
{
	xhci_plat_remove(dev);
}

#ifdef CONFIG_PM_SLEEP
static int xhci_plat_suspend(struct device *dev)
{
	struct usb_hcd	*hcd = dev_get_drvdata(dev);
	struct xhci_hcd	*xhci = hcd_to_xhci(hcd);

	/*
	 * xhci_suspend() needs `do_wakeup` to know whether host is allowed
	 * to do wakeup during suspend. Since xhci_plat_suspend is currently
	 * only designed for system suspend, device_may_wakeup() is enough
	 * to dertermine whether host is allowed to do wakeup. Need to
	 * reconsider this when xhci_plat_suspend enlarges its scope, e.g.,
	 * also applies to runtime suspend.
	 */
	return xhci_suspend(xhci, device_may_wakeup(dev));
}

static int xhci_plat_resume(struct device *dev)
{
	struct usb_hcd	*hcd = dev_get_drvdata(dev);
	struct xhci_hcd	*xhci = hcd_to_xhci(hcd);

	return xhci_resume(xhci, 0);
}

static const struct dev_pm_ops xhci_plat_pm_ops = {
	SET_SYSTEM_SLEEP_PM_OPS(xhci_plat_suspend, xhci_plat_resume)
};
#define DEV_PM_OPS	(&xhci_plat_pm_ops)
#else
#define DEV_PM_OPS	NULL
#endif /* CONFIG_PM */

#ifdef CONFIG_OF
static const struct of_device_id usb_xhci_of_match[] = {
	{ .compatible = "generic-xhci" },
	{ .compatible = "xhci-platform" },
	{ .compatible = "marvell,armada-375-xhci"},
	{ .compatible = "marvell,armada-380-xhci"},
	{ .compatible = "renesas,xhci-r8a7790"},
	{ .compatible = "renesas,xhci-r8a7791"},
	{ },
};
MODULE_DEVICE_TABLE(of, usb_xhci_of_match);
#endif

static const struct acpi_device_id usb_xhci_acpi_match[] = {
	/* XHCI-compliant USB Controller */
	{ "PNP0D10", },
	{ }
};
MODULE_DEVICE_TABLE(acpi, usb_xhci_acpi_match);

static struct platform_driver usb_xhci_driver = {
	.probe		= xhci_plat_probe,
	.remove		= xhci_plat_remove,
	.shutdown	= xhci_plat_shutdown,
	.driver	= {
		.name = "xhci-hcd",
		.pm = DEV_PM_OPS,
		.of_match_table = of_match_ptr(usb_xhci_of_match),
		.acpi_match_table = ACPI_PTR(usb_xhci_acpi_match),
	},
};
MODULE_ALIAS("platform:xhci-hcd");

static int __init xhci_plat_init(void)
{
	xhci_init_driver(&xhci_plat_hc_driver, &xhci_plat_overrides);
	return platform_driver_register(&usb_xhci_driver);
}
module_init(xhci_plat_init);

static void __exit xhci_plat_exit(void)
{
	platform_driver_unregister(&usb_xhci_driver);
}
module_exit(xhci_plat_exit);

MODULE_DESCRIPTION("xHCI Platform Host Controller Driver");
MODULE_LICENSE("GPL");<|MERGE_RESOLUTION|>--- conflicted
+++ resolved
@@ -130,7 +130,6 @@
 	 * Not all platforms have a clk so it is not an error if the
 	 * clock does not exists.
 	 */
-<<<<<<< HEAD
 	for (i = 0; i < MAX_XHCI_CLOCKS; i++) {
 		clk = of_clk_get(pdev->dev.of_node, i);
 		if (!IS_ERR(clk)) {
@@ -138,17 +137,10 @@
 			if (ret)
 				goto disable_clk;
 			xhci->clk[i] = clk;
+		} else if (PTR_ERR(clk) == -EPROBE_DEFER) {
+			ret = -EPROBE_DEFER;
+			goto disable_clk;
 		}
-=======
-	clk = devm_clk_get(&pdev->dev, NULL);
-	if (!IS_ERR(clk)) {
-		ret = clk_prepare_enable(clk);
-		if (ret)
-			goto put_hcd;
-	} else if (PTR_ERR(clk) == -EPROBE_DEFER) {
-		ret = -EPROBE_DEFER;
-		goto put_hcd;
->>>>>>> 35467dc7
 	}
 
 	if (of_device_is_compatible(pdev->dev.of_node,
