--- conflicted
+++ resolved
@@ -1058,10 +1058,6 @@
 			       hws[IMX6QDL_CLK_PLL3_USB_OTG]->clk);
 	}
 
-<<<<<<< HEAD
-	imx_register_uart_clocks();
-=======
 	imx_register_uart_clocks(1);
->>>>>>> 3de043c6
 }
 CLK_OF_DECLARE(imx6q, "fsl,imx6q-ccm", imx6q_clocks_init);