// SPDX-License-Identifier: GPL-2.0-or-later
/*
 * Copyright (C) 2009 by Sascha Hauer, Pengutronix
 */

#include <linux/kernel.h>
#include <linux/init.h>
#include <linux/list.h>
#include <linux/clk.h>
#include <linux/io.h>
#include <linux/clkdev.h>
#include <linux/err.h>
#include <linux/of.h>
#include <linux/of_address.h>
#include <linux/of_irq.h>

#include "clk.h"

#define CCM_MPCTL	0x00
#define CCM_UPCTL	0x04
#define CCM_CCTL	0x08
#define CCM_CGCR0	0x0C
#define CCM_CGCR1	0x10
#define CCM_CGCR2	0x14
#define CCM_PCDR0	0x18
#define CCM_PCDR1	0x1C
#define CCM_PCDR2	0x20
#define CCM_PCDR3	0x24
#define CCM_RCSR	0x28
#define CCM_CRDR	0x2C
#define CCM_DCVR0	0x30
#define CCM_DCVR1	0x34
#define CCM_DCVR2	0x38
#define CCM_DCVR3	0x3c
#define CCM_LTR0	0x40
#define CCM_LTR1	0x44
#define CCM_LTR2	0x48
#define CCM_LTR3	0x4c
#define CCM_MCR		0x64

#define ccm(x)	(ccm_base + (x))

static struct clk_onecell_data clk_data;

static const char *cpu_sel_clks[] = { "mpll", "mpll_cpu_3_4", };
static const char *per_sel_clks[] = { "ahb", "upll", };
static const char *cko_sel_clks[] = { "dummy", "osc", "cpu", "ahb",
				      "ipg", "dummy", "dummy", "dummy",
				      "dummy", "dummy", "per0", "per2",
				      "per13", "per14", "usbotg_ahb", "dummy",};

enum mx25_clks {
	dummy, osc, mpll, upll, mpll_cpu_3_4, cpu_sel, cpu, ahb, usb_div, ipg,
	per0_sel, per1_sel, per2_sel, per3_sel, per4_sel, per5_sel, per6_sel,
	per7_sel, per8_sel, per9_sel, per10_sel, per11_sel, per12_sel,
	per13_sel, per14_sel, per15_sel, per0, per1, per2, per3, per4, per5,
	per6, per7, per8, per9, per10, per11, per12, per13, per14, per15,
	csi_ipg_per, epit_ipg_per, esai_ipg_per, esdhc1_ipg_per, esdhc2_ipg_per,
	gpt_ipg_per, i2c_ipg_per, lcdc_ipg_per, nfc_ipg_per, owire_ipg_per,
	pwm_ipg_per, sim1_ipg_per, sim2_ipg_per, ssi1_ipg_per, ssi2_ipg_per,
	uart_ipg_per, ata_ahb, reserved1, csi_ahb, emi_ahb, esai_ahb, esdhc1_ahb,
	esdhc2_ahb, fec_ahb, lcdc_ahb, rtic_ahb, sdma_ahb, slcdc_ahb, usbotg_ahb,
	reserved2, reserved3, reserved4, reserved5, can1_ipg, can2_ipg,	csi_ipg,
	cspi1_ipg, cspi2_ipg, cspi3_ipg, dryice_ipg, ect_ipg, epit1_ipg, epit2_ipg,
	reserved6, esdhc1_ipg, esdhc2_ipg, fec_ipg, reserved7, reserved8, reserved9,
	gpt1_ipg, gpt2_ipg, gpt3_ipg, gpt4_ipg, reserved10, reserved11, reserved12,
	iim_ipg, reserved13, reserved14, kpp_ipg, lcdc_ipg, reserved15, pwm1_ipg,
	pwm2_ipg, pwm3_ipg, pwm4_ipg, rngb_ipg, reserved16, scc_ipg, sdma_ipg,
	sim1_ipg, sim2_ipg, slcdc_ipg, spba_ipg, ssi1_ipg, ssi2_ipg, tsc_ipg,
	uart1_ipg, uart2_ipg, uart3_ipg, uart4_ipg, uart5_ipg, reserved17,
	wdt_ipg, cko_div, cko_sel, cko, clk_max
};

static struct clk *clk[clk_max];

static int __init __mx25_clocks_init(void __iomem *ccm_base)
{
	BUG_ON(!ccm_base);

	clk[dummy] = imx_clk_fixed("dummy", 0);
	clk[mpll] = imx_clk_pllv1(IMX_PLLV1_IMX25, "mpll", "osc", ccm(CCM_MPCTL));
	clk[upll] = imx_clk_pllv1(IMX_PLLV1_IMX25, "upll", "osc", ccm(CCM_UPCTL));
	clk[mpll_cpu_3_4] = imx_clk_fixed_factor("mpll_cpu_3_4", "mpll", 3, 4);
	clk[cpu_sel] = imx_clk_mux("cpu_sel", ccm(CCM_CCTL), 14, 1, cpu_sel_clks, ARRAY_SIZE(cpu_sel_clks));
	clk[cpu] = imx_clk_divider("cpu", "cpu_sel", ccm(CCM_CCTL), 30, 2);
	clk[ahb] = imx_clk_divider("ahb", "cpu", ccm(CCM_CCTL), 28, 2);
	clk[usb_div] = imx_clk_divider("usb_div", "upll", ccm(CCM_CCTL), 16, 6); 
	clk[ipg] = imx_clk_fixed_factor("ipg", "ahb", 1, 2);
	clk[per0_sel] = imx_clk_mux("per0_sel", ccm(CCM_MCR), 0, 1, per_sel_clks, ARRAY_SIZE(per_sel_clks));
	clk[per1_sel] = imx_clk_mux("per1_sel", ccm(CCM_MCR), 1, 1, per_sel_clks, ARRAY_SIZE(per_sel_clks));
	clk[per2_sel] = imx_clk_mux("per2_sel", ccm(CCM_MCR), 2, 1, per_sel_clks, ARRAY_SIZE(per_sel_clks));
	clk[per3_sel] = imx_clk_mux("per3_sel", ccm(CCM_MCR), 3, 1, per_sel_clks, ARRAY_SIZE(per_sel_clks));
	clk[per4_sel] = imx_clk_mux("per4_sel", ccm(CCM_MCR), 4, 1, per_sel_clks, ARRAY_SIZE(per_sel_clks));
	clk[per5_sel] = imx_clk_mux("per5_sel", ccm(CCM_MCR), 5, 1, per_sel_clks, ARRAY_SIZE(per_sel_clks));
	clk[per6_sel] = imx_clk_mux("per6_sel", ccm(CCM_MCR), 6, 1, per_sel_clks, ARRAY_SIZE(per_sel_clks));
	clk[per7_sel] = imx_clk_mux("per7_sel", ccm(CCM_MCR), 7, 1, per_sel_clks, ARRAY_SIZE(per_sel_clks));
	clk[per8_sel] = imx_clk_mux("per8_sel", ccm(CCM_MCR), 8, 1, per_sel_clks, ARRAY_SIZE(per_sel_clks));
	clk[per9_sel] = imx_clk_mux("per9_sel", ccm(CCM_MCR), 9, 1, per_sel_clks, ARRAY_SIZE(per_sel_clks));
	clk[per10_sel] = imx_clk_mux("per10_sel", ccm(CCM_MCR), 10, 1, per_sel_clks, ARRAY_SIZE(per_sel_clks));
	clk[per11_sel] = imx_clk_mux("per11_sel", ccm(CCM_MCR), 11, 1, per_sel_clks, ARRAY_SIZE(per_sel_clks));
	clk[per12_sel] = imx_clk_mux("per12_sel", ccm(CCM_MCR), 12, 1, per_sel_clks, ARRAY_SIZE(per_sel_clks));
	clk[per13_sel] = imx_clk_mux("per13_sel", ccm(CCM_MCR), 13, 1, per_sel_clks, ARRAY_SIZE(per_sel_clks));
	clk[per14_sel] = imx_clk_mux("per14_sel", ccm(CCM_MCR), 14, 1, per_sel_clks, ARRAY_SIZE(per_sel_clks));
	clk[per15_sel] = imx_clk_mux("per15_sel", ccm(CCM_MCR), 15, 1, per_sel_clks, ARRAY_SIZE(per_sel_clks));
	clk[cko_div] = imx_clk_divider("cko_div", "cko_sel", ccm(CCM_MCR), 24, 6);
	clk[cko_sel] = imx_clk_mux("cko_sel", ccm(CCM_MCR), 20, 4, cko_sel_clks, ARRAY_SIZE(cko_sel_clks));
	clk[cko] = imx_clk_gate("cko", "cko_div", ccm(CCM_MCR),  30);
	clk[per0] = imx_clk_divider("per0", "per0_sel", ccm(CCM_PCDR0), 0, 6);
	clk[per1] = imx_clk_divider("per1", "per1_sel", ccm(CCM_PCDR0), 8, 6);
	clk[per2] = imx_clk_divider("per2", "per2_sel", ccm(CCM_PCDR0), 16, 6);
	clk[per3] = imx_clk_divider("per3", "per3_sel", ccm(CCM_PCDR0), 24, 6);
	clk[per4] = imx_clk_divider("per4", "per4_sel", ccm(CCM_PCDR1), 0, 6);
	clk[per5] = imx_clk_divider("per5", "per5_sel", ccm(CCM_PCDR1), 8, 6);
	clk[per6] = imx_clk_divider("per6", "per6_sel", ccm(CCM_PCDR1), 16, 6);
	clk[per7] = imx_clk_divider("per7", "per7_sel", ccm(CCM_PCDR1), 24, 6);
	clk[per8] = imx_clk_divider("per8", "per8_sel", ccm(CCM_PCDR2), 0, 6);
	clk[per9] = imx_clk_divider("per9", "per9_sel", ccm(CCM_PCDR2), 8, 6);
	clk[per10] = imx_clk_divider("per10", "per10_sel", ccm(CCM_PCDR2), 16, 6);
	clk[per11] = imx_clk_divider("per11", "per11_sel", ccm(CCM_PCDR2), 24, 6);
	clk[per12] = imx_clk_divider("per12", "per12_sel", ccm(CCM_PCDR3), 0, 6);
	clk[per13] = imx_clk_divider("per13", "per13_sel", ccm(CCM_PCDR3), 8, 6);
	clk[per14] = imx_clk_divider("per14", "per14_sel", ccm(CCM_PCDR3), 16, 6);
	clk[per15] = imx_clk_divider("per15", "per15_sel", ccm(CCM_PCDR3), 24, 6);
	clk[csi_ipg_per] = imx_clk_gate("csi_ipg_per", "per0", ccm(CCM_CGCR0), 0);
	clk[epit_ipg_per] = imx_clk_gate("epit_ipg_per", "per1", ccm(CCM_CGCR0),  1);
	clk[esai_ipg_per] = imx_clk_gate("esai_ipg_per", "per2", ccm(CCM_CGCR0),  2);
	clk[esdhc1_ipg_per] = imx_clk_gate("esdhc1_ipg_per", "per3", ccm(CCM_CGCR0),  3);
	clk[esdhc2_ipg_per] = imx_clk_gate("esdhc2_ipg_per", "per4", ccm(CCM_CGCR0),  4);
	clk[gpt_ipg_per] = imx_clk_gate("gpt_ipg_per", "per5", ccm(CCM_CGCR0),  5);
	clk[i2c_ipg_per] = imx_clk_gate("i2c_ipg_per", "per6", ccm(CCM_CGCR0),  6);
	clk[lcdc_ipg_per] = imx_clk_gate("lcdc_ipg_per", "per7", ccm(CCM_CGCR0),  7);
	clk[nfc_ipg_per] = imx_clk_gate("nfc_ipg_per", "per8", ccm(CCM_CGCR0),  8);
	clk[owire_ipg_per] = imx_clk_gate("owire_ipg_per", "per9", ccm(CCM_CGCR0),  9);
	clk[pwm_ipg_per] = imx_clk_gate("pwm_ipg_per", "per10", ccm(CCM_CGCR0),  10);
	clk[sim1_ipg_per] = imx_clk_gate("sim1_ipg_per", "per11", ccm(CCM_CGCR0),  11);
	clk[sim2_ipg_per] = imx_clk_gate("sim2_ipg_per", "per12", ccm(CCM_CGCR0),  12);
	clk[ssi1_ipg_per] = imx_clk_gate("ssi1_ipg_per", "per13", ccm(CCM_CGCR0), 13);
	clk[ssi2_ipg_per] = imx_clk_gate("ssi2_ipg_per", "per14", ccm(CCM_CGCR0), 14);
	clk[uart_ipg_per] = imx_clk_gate("uart_ipg_per", "per15", ccm(CCM_CGCR0), 15);
	clk[ata_ahb] = imx_clk_gate("ata_ahb", "ahb", ccm(CCM_CGCR0), 16);
	/* CCM_CGCR0(17): reserved */
	clk[csi_ahb] = imx_clk_gate("csi_ahb", "ahb", ccm(CCM_CGCR0), 18);
	clk[emi_ahb] = imx_clk_gate("emi_ahb", "ahb", ccm(CCM_CGCR0), 19);
	clk[esai_ahb] = imx_clk_gate("esai_ahb", "ahb", ccm(CCM_CGCR0), 20);
	clk[esdhc1_ahb] = imx_clk_gate("esdhc1_ahb", "ahb", ccm(CCM_CGCR0), 21);
	clk[esdhc2_ahb] = imx_clk_gate("esdhc2_ahb", "ahb", ccm(CCM_CGCR0), 22);
	clk[fec_ahb] = imx_clk_gate("fec_ahb", "ahb", ccm(CCM_CGCR0), 23);
	clk[lcdc_ahb] = imx_clk_gate("lcdc_ahb", "ahb", ccm(CCM_CGCR0), 24);
	clk[rtic_ahb] = imx_clk_gate("rtic_ahb", "ahb", ccm(CCM_CGCR0), 25);
	clk[sdma_ahb] = imx_clk_gate("sdma_ahb", "ahb", ccm(CCM_CGCR0), 26);
	clk[slcdc_ahb] = imx_clk_gate("slcdc_ahb", "ahb", ccm(CCM_CGCR0), 27);
	clk[usbotg_ahb] = imx_clk_gate("usbotg_ahb", "ahb", ccm(CCM_CGCR0), 28);
	/* CCM_CGCR0(29-31): reserved */
	/* CCM_CGCR1(0): reserved in datasheet, used as audmux in FSL kernel */
	clk[can1_ipg] = imx_clk_gate("can1_ipg", "ipg", ccm(CCM_CGCR1),  2);
	clk[can2_ipg] = imx_clk_gate("can2_ipg", "ipg", ccm(CCM_CGCR1),  3);
	clk[csi_ipg] = imx_clk_gate("csi_ipg", "ipg", ccm(CCM_CGCR1),  4);
	clk[cspi1_ipg] = imx_clk_gate("cspi1_ipg", "ipg", ccm(CCM_CGCR1),  5);
	clk[cspi2_ipg] = imx_clk_gate("cspi2_ipg", "ipg", ccm(CCM_CGCR1),  6);
	clk[cspi3_ipg] = imx_clk_gate("cspi3_ipg", "ipg", ccm(CCM_CGCR1),  7);
	clk[dryice_ipg] = imx_clk_gate("dryice_ipg", "ipg", ccm(CCM_CGCR1),  8);
	clk[ect_ipg] = imx_clk_gate("ect_ipg", "ipg", ccm(CCM_CGCR1),  9);
	clk[epit1_ipg] = imx_clk_gate("epit1_ipg", "ipg", ccm(CCM_CGCR1),  10);
	clk[epit2_ipg] = imx_clk_gate("epit2_ipg", "ipg", ccm(CCM_CGCR1),  11);
	/* CCM_CGCR1(12): reserved in datasheet, used as esai in FSL kernel */
	clk[esdhc1_ipg] = imx_clk_gate("esdhc1_ipg", "ipg", ccm(CCM_CGCR1), 13);
	clk[esdhc2_ipg] = imx_clk_gate("esdhc2_ipg", "ipg", ccm(CCM_CGCR1), 14);
	clk[fec_ipg] = imx_clk_gate("fec_ipg", "ipg", ccm(CCM_CGCR1), 15);
	/* CCM_CGCR1(16): reserved in datasheet, used as gpio1 in FSL kernel */
	/* CCM_CGCR1(17): reserved in datasheet, used as gpio2 in FSL kernel */
	/* CCM_CGCR1(18): reserved in datasheet, used as gpio3 in FSL kernel */
	clk[gpt1_ipg] = imx_clk_gate("gpt1_ipg", "ipg", ccm(CCM_CGCR1), 19);
	clk[gpt2_ipg] = imx_clk_gate("gpt2_ipg", "ipg", ccm(CCM_CGCR1), 20);
	clk[gpt3_ipg] = imx_clk_gate("gpt3_ipg", "ipg", ccm(CCM_CGCR1), 21);
	clk[gpt4_ipg] = imx_clk_gate("gpt4_ipg", "ipg", ccm(CCM_CGCR1), 22);
	/* CCM_CGCR1(23): reserved in datasheet, used as i2c1 in FSL kernel */
	/* CCM_CGCR1(24): reserved in datasheet, used as i2c2 in FSL kernel */
	/* CCM_CGCR1(25): reserved in datasheet, used as i2c3 in FSL kernel */
	clk[iim_ipg] = imx_clk_gate("iim_ipg", "ipg", ccm(CCM_CGCR1), 26);
	/* CCM_CGCR1(27): reserved in datasheet, used as iomuxc in FSL kernel */
	/* CCM_CGCR1(28): reserved in datasheet, used as kpp in FSL kernel */
	clk[kpp_ipg] = imx_clk_gate("kpp_ipg", "ipg", ccm(CCM_CGCR1), 28);
	clk[lcdc_ipg] = imx_clk_gate("lcdc_ipg", "ipg", ccm(CCM_CGCR1), 29);
	/* CCM_CGCR1(30): reserved in datasheet, used as owire in FSL kernel */
	clk[pwm1_ipg] = imx_clk_gate("pwm1_ipg", "ipg", ccm(CCM_CGCR1), 31);
	clk[pwm2_ipg] = imx_clk_gate("pwm2_ipg", "ipg", ccm(CCM_CGCR2),  0);
	clk[pwm3_ipg] = imx_clk_gate("pwm3_ipg", "ipg", ccm(CCM_CGCR2),  1);
	clk[pwm4_ipg] = imx_clk_gate("pwm4_ipg", "ipg", ccm(CCM_CGCR2),  2);
	clk[rngb_ipg] = imx_clk_gate("rngb_ipg", "ipg", ccm(CCM_CGCR2),  3);
	/* CCM_CGCR2(4): reserved in datasheet, used as rtic in FSL kernel */
	clk[scc_ipg] = imx_clk_gate("scc_ipg", "ipg", ccm(CCM_CGCR2),  5);
	clk[sdma_ipg] = imx_clk_gate("sdma_ipg", "ipg", ccm(CCM_CGCR2),  6);
	clk[sim1_ipg] = imx_clk_gate("sim1_ipg", "ipg", ccm(CCM_CGCR2),  7);
	clk[sim2_ipg] = imx_clk_gate("sim2_ipg", "ipg", ccm(CCM_CGCR2),  8);
	clk[slcdc_ipg] = imx_clk_gate("slcdc_ipg", "ipg", ccm(CCM_CGCR2),  9);
	clk[spba_ipg] = imx_clk_gate("spba_ipg", "ipg", ccm(CCM_CGCR2),  10);
	clk[ssi1_ipg] = imx_clk_gate("ssi1_ipg", "ipg", ccm(CCM_CGCR2), 11);
	clk[ssi2_ipg] = imx_clk_gate("ssi2_ipg", "ipg", ccm(CCM_CGCR2), 12);
	clk[tsc_ipg] = imx_clk_gate("tsc_ipg", "ipg", ccm(CCM_CGCR2), 13);
	clk[uart1_ipg] = imx_clk_gate("uart1_ipg", "ipg", ccm(CCM_CGCR2), 14);
	clk[uart2_ipg] = imx_clk_gate("uart2_ipg", "ipg", ccm(CCM_CGCR2), 15);
	clk[uart3_ipg] = imx_clk_gate("uart3_ipg", "ipg", ccm(CCM_CGCR2), 16);
	clk[uart4_ipg] = imx_clk_gate("uart4_ipg", "ipg", ccm(CCM_CGCR2), 17);
	clk[uart5_ipg] = imx_clk_gate("uart5_ipg", "ipg", ccm(CCM_CGCR2), 18);
	/* CCM_CGCR2(19): reserved in datasheet, but used as wdt in FSL kernel */
	clk[wdt_ipg] = imx_clk_gate("wdt_ipg", "ipg", ccm(CCM_CGCR2), 19);

	imx_check_clocks(clk, ARRAY_SIZE(clk));

	clk_prepare_enable(clk[emi_ahb]);

	/* Clock source for gpt must be derived from AHB */
	clk_set_parent(clk[per5_sel], clk[ahb]);

	/*
	 * Let's initially set up CLKO parent as ipg, since this configuration
	 * is used on some imx25 board designs to clock the audio codec.
	 */
	clk_set_parent(clk[cko_sel], clk[ipg]);

<<<<<<< HEAD
	imx_register_uart_clocks();
=======
	imx_register_uart_clocks(6);
>>>>>>> 3de043c6

	return 0;
}

static void __init mx25_clocks_init_dt(struct device_node *np)
{
	void __iomem *ccm;

	ccm = of_iomap(np, 0);
	__mx25_clocks_init(ccm);

	clk_data.clks = clk;
	clk_data.clk_num = ARRAY_SIZE(clk);
	of_clk_add_provider(np, of_clk_src_onecell_get, &clk_data);
}
CLK_OF_DECLARE(imx25_ccm, "fsl,imx25-ccm", mx25_clocks_init_dt);<|MERGE_RESOLUTION|>--- conflicted
+++ resolved
@@ -218,11 +218,7 @@
 	 */
 	clk_set_parent(clk[cko_sel], clk[ipg]);
 
-<<<<<<< HEAD
-	imx_register_uart_clocks();
-=======
 	imx_register_uart_clocks(6);
->>>>>>> 3de043c6
 
 	return 0;
 }
