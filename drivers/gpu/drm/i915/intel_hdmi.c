/*
 * Copyright 2006 Dave Airlie <airlied@linux.ie>
 * Copyright © 2006-2009 Intel Corporation
 *
 * Permission is hereby granted, free of charge, to any person obtaining a
 * copy of this software and associated documentation files (the "Software"),
 * to deal in the Software without restriction, including without limitation
 * the rights to use, copy, modify, merge, publish, distribute, sublicense,
 * and/or sell copies of the Software, and to permit persons to whom the
 * Software is furnished to do so, subject to the following conditions:
 *
 * The above copyright notice and this permission notice (including the next
 * paragraph) shall be included in all copies or substantial portions of the
 * Software.
 *
 * THE SOFTWARE IS PROVIDED "AS IS", WITHOUT WARRANTY OF ANY KIND, EXPRESS OR
 * IMPLIED, INCLUDING BUT NOT LIMITED TO THE WARRANTIES OF MERCHANTABILITY,
 * FITNESS FOR A PARTICULAR PURPOSE AND NONINFRINGEMENT.  IN NO EVENT SHALL
 * THE AUTHORS OR COPYRIGHT HOLDERS BE LIABLE FOR ANY CLAIM, DAMAGES OR OTHER
 * LIABILITY, WHETHER IN AN ACTION OF CONTRACT, TORT OR OTHERWISE, ARISING
 * FROM, OUT OF OR IN CONNECTION WITH THE SOFTWARE OR THE USE OR OTHER
 * DEALINGS IN THE SOFTWARE.
 *
 * Authors:
 *	Eric Anholt <eric@anholt.net>
 *	Jesse Barnes <jesse.barnes@intel.com>
 */

#include <linux/i2c.h>
#include <linux/slab.h>
#include <linux/delay.h>
#include <linux/hdmi.h>
#include <drm/drmP.h>
#include <drm/drm_atomic_helper.h>
#include <drm/drm_crtc.h>
#include <drm/drm_edid.h>
#include <drm/drm_hdcp.h>
#include <drm/drm_scdc_helper.h>
#include "intel_drv.h"
#include <drm/i915_drm.h>
#include <drm/intel_lpe_audio.h>
#include "i915_drv.h"

static struct drm_device *intel_hdmi_to_dev(struct intel_hdmi *intel_hdmi)
{
	return hdmi_to_dig_port(intel_hdmi)->base.base.dev;
}

static void
assert_hdmi_port_disabled(struct intel_hdmi *intel_hdmi)
{
	struct drm_device *dev = intel_hdmi_to_dev(intel_hdmi);
	struct drm_i915_private *dev_priv = to_i915(dev);
	u32 enabled_bits;

	enabled_bits = HAS_DDI(dev_priv) ? DDI_BUF_CTL_ENABLE : SDVO_ENABLE;

	WARN(I915_READ(intel_hdmi->hdmi_reg) & enabled_bits,
	     "HDMI port enabled, expecting disabled\n");
}

static void
assert_hdmi_transcoder_func_disabled(struct drm_i915_private *dev_priv,
				     enum transcoder cpu_transcoder)
{
	WARN(I915_READ(TRANS_DDI_FUNC_CTL(cpu_transcoder)) &
	     TRANS_DDI_FUNC_ENABLE,
	     "HDMI transcoder function enabled, expecting disabled\n");
}

struct intel_hdmi *enc_to_intel_hdmi(struct drm_encoder *encoder)
{
	struct intel_digital_port *intel_dig_port =
		container_of(encoder, struct intel_digital_port, base.base);
	return &intel_dig_port->hdmi;
}

static struct intel_hdmi *intel_attached_hdmi(struct drm_connector *connector)
{
	return enc_to_intel_hdmi(&intel_attached_encoder(connector)->base);
}

static u32 g4x_infoframe_index(unsigned int type)
{
	switch (type) {
	case HDMI_INFOFRAME_TYPE_AVI:
		return VIDEO_DIP_SELECT_AVI;
	case HDMI_INFOFRAME_TYPE_SPD:
		return VIDEO_DIP_SELECT_SPD;
	case HDMI_INFOFRAME_TYPE_VENDOR:
		return VIDEO_DIP_SELECT_VENDOR;
	default:
		MISSING_CASE(type);
		return 0;
	}
}

static u32 g4x_infoframe_enable(unsigned int type)
{
	switch (type) {
	case HDMI_INFOFRAME_TYPE_AVI:
		return VIDEO_DIP_ENABLE_AVI;
	case HDMI_INFOFRAME_TYPE_SPD:
		return VIDEO_DIP_ENABLE_SPD;
	case HDMI_INFOFRAME_TYPE_VENDOR:
		return VIDEO_DIP_ENABLE_VENDOR;
	default:
		MISSING_CASE(type);
		return 0;
	}
}

static u32 hsw_infoframe_enable(unsigned int type)
{
	switch (type) {
	case DP_SDP_VSC:
		return VIDEO_DIP_ENABLE_VSC_HSW;
	case HDMI_INFOFRAME_TYPE_AVI:
		return VIDEO_DIP_ENABLE_AVI_HSW;
	case HDMI_INFOFRAME_TYPE_SPD:
		return VIDEO_DIP_ENABLE_SPD_HSW;
	case HDMI_INFOFRAME_TYPE_VENDOR:
		return VIDEO_DIP_ENABLE_VS_HSW;
	default:
		MISSING_CASE(type);
		return 0;
	}
}

static i915_reg_t
hsw_dip_data_reg(struct drm_i915_private *dev_priv,
		 enum transcoder cpu_transcoder,
		 unsigned int type,
		 int i)
{
	switch (type) {
	case DP_SDP_VSC:
		return HSW_TVIDEO_DIP_VSC_DATA(cpu_transcoder, i);
	case HDMI_INFOFRAME_TYPE_AVI:
		return HSW_TVIDEO_DIP_AVI_DATA(cpu_transcoder, i);
	case HDMI_INFOFRAME_TYPE_SPD:
		return HSW_TVIDEO_DIP_SPD_DATA(cpu_transcoder, i);
	case HDMI_INFOFRAME_TYPE_VENDOR:
		return HSW_TVIDEO_DIP_VS_DATA(cpu_transcoder, i);
	default:
		MISSING_CASE(type);
		return INVALID_MMIO_REG;
	}
}

static void g4x_write_infoframe(struct drm_encoder *encoder,
				const struct intel_crtc_state *crtc_state,
				unsigned int type,
				const void *frame, ssize_t len)
{
	const u32 *data = frame;
	struct drm_device *dev = encoder->dev;
	struct drm_i915_private *dev_priv = to_i915(dev);
	u32 val = I915_READ(VIDEO_DIP_CTL);
	int i;

	WARN(!(val & VIDEO_DIP_ENABLE), "Writing DIP with CTL reg disabled\n");

	val &= ~(VIDEO_DIP_SELECT_MASK | 0xf); /* clear DIP data offset */
	val |= g4x_infoframe_index(type);

	val &= ~g4x_infoframe_enable(type);

	I915_WRITE(VIDEO_DIP_CTL, val);

	mmiowb();
	for (i = 0; i < len; i += 4) {
		I915_WRITE(VIDEO_DIP_DATA, *data);
		data++;
	}
	/* Write every possible data byte to force correct ECC calculation. */
	for (; i < VIDEO_DIP_DATA_SIZE; i += 4)
		I915_WRITE(VIDEO_DIP_DATA, 0);
	mmiowb();

	val |= g4x_infoframe_enable(type);
	val &= ~VIDEO_DIP_FREQ_MASK;
	val |= VIDEO_DIP_FREQ_VSYNC;

	I915_WRITE(VIDEO_DIP_CTL, val);
	POSTING_READ(VIDEO_DIP_CTL);
}

static bool g4x_infoframe_enabled(struct drm_encoder *encoder,
				  const struct intel_crtc_state *pipe_config)
{
	struct drm_i915_private *dev_priv = to_i915(encoder->dev);
	struct intel_digital_port *intel_dig_port = enc_to_dig_port(encoder);
	u32 val = I915_READ(VIDEO_DIP_CTL);

	if ((val & VIDEO_DIP_ENABLE) == 0)
		return false;

	if ((val & VIDEO_DIP_PORT_MASK) != VIDEO_DIP_PORT(intel_dig_port->base.port))
		return false;

	return val & (VIDEO_DIP_ENABLE_AVI |
		      VIDEO_DIP_ENABLE_VENDOR | VIDEO_DIP_ENABLE_SPD);
}

static void ibx_write_infoframe(struct drm_encoder *encoder,
				const struct intel_crtc_state *crtc_state,
				unsigned int type,
				const void *frame, ssize_t len)
{
	const u32 *data = frame;
	struct drm_device *dev = encoder->dev;
	struct drm_i915_private *dev_priv = to_i915(dev);
	struct intel_crtc *intel_crtc = to_intel_crtc(crtc_state->base.crtc);
	i915_reg_t reg = TVIDEO_DIP_CTL(intel_crtc->pipe);
	u32 val = I915_READ(reg);
	int i;

	WARN(!(val & VIDEO_DIP_ENABLE), "Writing DIP with CTL reg disabled\n");

	val &= ~(VIDEO_DIP_SELECT_MASK | 0xf); /* clear DIP data offset */
	val |= g4x_infoframe_index(type);

	val &= ~g4x_infoframe_enable(type);

	I915_WRITE(reg, val);

	mmiowb();
	for (i = 0; i < len; i += 4) {
		I915_WRITE(TVIDEO_DIP_DATA(intel_crtc->pipe), *data);
		data++;
	}
	/* Write every possible data byte to force correct ECC calculation. */
	for (; i < VIDEO_DIP_DATA_SIZE; i += 4)
		I915_WRITE(TVIDEO_DIP_DATA(intel_crtc->pipe), 0);
	mmiowb();

	val |= g4x_infoframe_enable(type);
	val &= ~VIDEO_DIP_FREQ_MASK;
	val |= VIDEO_DIP_FREQ_VSYNC;

	I915_WRITE(reg, val);
	POSTING_READ(reg);
}

static bool ibx_infoframe_enabled(struct drm_encoder *encoder,
				  const struct intel_crtc_state *pipe_config)
{
	struct drm_i915_private *dev_priv = to_i915(encoder->dev);
	struct intel_digital_port *intel_dig_port = enc_to_dig_port(encoder);
	enum pipe pipe = to_intel_crtc(pipe_config->base.crtc)->pipe;
	i915_reg_t reg = TVIDEO_DIP_CTL(pipe);
	u32 val = I915_READ(reg);

	if ((val & VIDEO_DIP_ENABLE) == 0)
		return false;

	if ((val & VIDEO_DIP_PORT_MASK) != VIDEO_DIP_PORT(intel_dig_port->base.port))
		return false;

	return val & (VIDEO_DIP_ENABLE_AVI |
		      VIDEO_DIP_ENABLE_VENDOR | VIDEO_DIP_ENABLE_GAMUT |
		      VIDEO_DIP_ENABLE_SPD | VIDEO_DIP_ENABLE_GCP);
}

static void cpt_write_infoframe(struct drm_encoder *encoder,
				const struct intel_crtc_state *crtc_state,
				unsigned int type,
				const void *frame, ssize_t len)
{
	const u32 *data = frame;
	struct drm_device *dev = encoder->dev;
	struct drm_i915_private *dev_priv = to_i915(dev);
	struct intel_crtc *intel_crtc = to_intel_crtc(crtc_state->base.crtc);
	i915_reg_t reg = TVIDEO_DIP_CTL(intel_crtc->pipe);
	u32 val = I915_READ(reg);
	int i;

	WARN(!(val & VIDEO_DIP_ENABLE), "Writing DIP with CTL reg disabled\n");

	val &= ~(VIDEO_DIP_SELECT_MASK | 0xf); /* clear DIP data offset */
	val |= g4x_infoframe_index(type);

	/* The DIP control register spec says that we need to update the AVI
	 * infoframe without clearing its enable bit */
	if (type != HDMI_INFOFRAME_TYPE_AVI)
		val &= ~g4x_infoframe_enable(type);

	I915_WRITE(reg, val);

	mmiowb();
	for (i = 0; i < len; i += 4) {
		I915_WRITE(TVIDEO_DIP_DATA(intel_crtc->pipe), *data);
		data++;
	}
	/* Write every possible data byte to force correct ECC calculation. */
	for (; i < VIDEO_DIP_DATA_SIZE; i += 4)
		I915_WRITE(TVIDEO_DIP_DATA(intel_crtc->pipe), 0);
	mmiowb();

	val |= g4x_infoframe_enable(type);
	val &= ~VIDEO_DIP_FREQ_MASK;
	val |= VIDEO_DIP_FREQ_VSYNC;

	I915_WRITE(reg, val);
	POSTING_READ(reg);
}

static bool cpt_infoframe_enabled(struct drm_encoder *encoder,
				  const struct intel_crtc_state *pipe_config)
{
	struct drm_i915_private *dev_priv = to_i915(encoder->dev);
	enum pipe pipe = to_intel_crtc(pipe_config->base.crtc)->pipe;
	u32 val = I915_READ(TVIDEO_DIP_CTL(pipe));

	if ((val & VIDEO_DIP_ENABLE) == 0)
		return false;

	return val & (VIDEO_DIP_ENABLE_AVI |
		      VIDEO_DIP_ENABLE_VENDOR | VIDEO_DIP_ENABLE_GAMUT |
		      VIDEO_DIP_ENABLE_SPD | VIDEO_DIP_ENABLE_GCP);
}

static void vlv_write_infoframe(struct drm_encoder *encoder,
				const struct intel_crtc_state *crtc_state,
				unsigned int type,
				const void *frame, ssize_t len)
{
	const u32 *data = frame;
	struct drm_device *dev = encoder->dev;
	struct drm_i915_private *dev_priv = to_i915(dev);
	struct intel_crtc *intel_crtc = to_intel_crtc(crtc_state->base.crtc);
	i915_reg_t reg = VLV_TVIDEO_DIP_CTL(intel_crtc->pipe);
	u32 val = I915_READ(reg);
	int i;

	WARN(!(val & VIDEO_DIP_ENABLE), "Writing DIP with CTL reg disabled\n");

	val &= ~(VIDEO_DIP_SELECT_MASK | 0xf); /* clear DIP data offset */
	val |= g4x_infoframe_index(type);

	val &= ~g4x_infoframe_enable(type);

	I915_WRITE(reg, val);

	mmiowb();
	for (i = 0; i < len; i += 4) {
		I915_WRITE(VLV_TVIDEO_DIP_DATA(intel_crtc->pipe), *data);
		data++;
	}
	/* Write every possible data byte to force correct ECC calculation. */
	for (; i < VIDEO_DIP_DATA_SIZE; i += 4)
		I915_WRITE(VLV_TVIDEO_DIP_DATA(intel_crtc->pipe), 0);
	mmiowb();

	val |= g4x_infoframe_enable(type);
	val &= ~VIDEO_DIP_FREQ_MASK;
	val |= VIDEO_DIP_FREQ_VSYNC;

	I915_WRITE(reg, val);
	POSTING_READ(reg);
}

static bool vlv_infoframe_enabled(struct drm_encoder *encoder,
				  const struct intel_crtc_state *pipe_config)
{
	struct drm_i915_private *dev_priv = to_i915(encoder->dev);
	struct intel_digital_port *intel_dig_port = enc_to_dig_port(encoder);
	enum pipe pipe = to_intel_crtc(pipe_config->base.crtc)->pipe;
	u32 val = I915_READ(VLV_TVIDEO_DIP_CTL(pipe));

	if ((val & VIDEO_DIP_ENABLE) == 0)
		return false;

	if ((val & VIDEO_DIP_PORT_MASK) != VIDEO_DIP_PORT(intel_dig_port->base.port))
		return false;

	return val & (VIDEO_DIP_ENABLE_AVI |
		      VIDEO_DIP_ENABLE_VENDOR | VIDEO_DIP_ENABLE_GAMUT |
		      VIDEO_DIP_ENABLE_SPD | VIDEO_DIP_ENABLE_GCP);
}

static void hsw_write_infoframe(struct drm_encoder *encoder,
				const struct intel_crtc_state *crtc_state,
				unsigned int type,
				const void *frame, ssize_t len)
{
	const u32 *data = frame;
	struct drm_device *dev = encoder->dev;
	struct drm_i915_private *dev_priv = to_i915(dev);
	enum transcoder cpu_transcoder = crtc_state->cpu_transcoder;
	i915_reg_t ctl_reg = HSW_TVIDEO_DIP_CTL(cpu_transcoder);
	int data_size = type == DP_SDP_VSC ?
		VIDEO_DIP_VSC_DATA_SIZE : VIDEO_DIP_DATA_SIZE;
	int i;
	u32 val = I915_READ(ctl_reg);

	val &= ~hsw_infoframe_enable(type);
	I915_WRITE(ctl_reg, val);

	mmiowb();
	for (i = 0; i < len; i += 4) {
		I915_WRITE(hsw_dip_data_reg(dev_priv, cpu_transcoder,
					    type, i >> 2), *data);
		data++;
	}
	/* Write every possible data byte to force correct ECC calculation. */
	for (; i < data_size; i += 4)
		I915_WRITE(hsw_dip_data_reg(dev_priv, cpu_transcoder,
					    type, i >> 2), 0);
	mmiowb();

	val |= hsw_infoframe_enable(type);
	I915_WRITE(ctl_reg, val);
	POSTING_READ(ctl_reg);
}

static bool hsw_infoframe_enabled(struct drm_encoder *encoder,
				  const struct intel_crtc_state *pipe_config)
{
	struct drm_i915_private *dev_priv = to_i915(encoder->dev);
	u32 val = I915_READ(HSW_TVIDEO_DIP_CTL(pipe_config->cpu_transcoder));

	return val & (VIDEO_DIP_ENABLE_VSC_HSW | VIDEO_DIP_ENABLE_AVI_HSW |
		      VIDEO_DIP_ENABLE_GCP_HSW | VIDEO_DIP_ENABLE_VS_HSW |
		      VIDEO_DIP_ENABLE_GMP_HSW | VIDEO_DIP_ENABLE_SPD_HSW);
}

/*
 * The data we write to the DIP data buffer registers is 1 byte bigger than the
 * HDMI infoframe size because of an ECC/reserved byte at position 3 (starting
 * at 0). It's also a byte used by DisplayPort so the same DIP registers can be
 * used for both technologies.
 *
 * DW0: Reserved/ECC/DP | HB2 | HB1 | HB0
 * DW1:       DB3       | DB2 | DB1 | DB0
 * DW2:       DB7       | DB6 | DB5 | DB4
 * DW3: ...
 *
 * (HB is Header Byte, DB is Data Byte)
 *
 * The hdmi pack() functions don't know about that hardware specific hole so we
 * trick them by giving an offset into the buffer and moving back the header
 * bytes by one.
 */
static void intel_write_infoframe(struct drm_encoder *encoder,
				  const struct intel_crtc_state *crtc_state,
				  union hdmi_infoframe *frame)
{
	struct intel_digital_port *intel_dig_port = enc_to_dig_port(encoder);
	u8 buffer[VIDEO_DIP_DATA_SIZE];
	ssize_t len;

	/* see comment above for the reason for this offset */
	len = hdmi_infoframe_pack(frame, buffer + 1, sizeof(buffer) - 1);
	if (len < 0)
		return;

	/* Insert the 'hole' (see big comment above) at position 3 */
	buffer[0] = buffer[1];
	buffer[1] = buffer[2];
	buffer[2] = buffer[3];
	buffer[3] = 0;
	len++;

	intel_dig_port->write_infoframe(encoder, crtc_state, frame->any.type, buffer, len);
}

static void intel_hdmi_set_avi_infoframe(struct drm_encoder *encoder,
					 const struct intel_crtc_state *crtc_state,
					 const struct drm_connector_state *conn_state)
{
	struct intel_hdmi *intel_hdmi = enc_to_intel_hdmi(encoder);
	const struct drm_display_mode *adjusted_mode =
		&crtc_state->base.adjusted_mode;
	struct drm_connector *connector = &intel_hdmi->attached_connector->base;
	bool is_hdmi2_sink = connector->display_info.hdmi.scdc.supported;
	union hdmi_infoframe frame;
	int ret;

	ret = drm_hdmi_avi_infoframe_from_display_mode(&frame.avi,
						       adjusted_mode,
						       is_hdmi2_sink);
	if (ret < 0) {
		DRM_ERROR("couldn't fill AVI infoframe\n");
		return;
	}

	if (crtc_state->ycbcr420)
		frame.avi.colorspace = HDMI_COLORSPACE_YUV420;
	else
		frame.avi.colorspace = HDMI_COLORSPACE_RGB;

	drm_hdmi_avi_infoframe_quant_range(&frame.avi, adjusted_mode,
					   crtc_state->limited_color_range ?
					   HDMI_QUANTIZATION_RANGE_LIMITED :
					   HDMI_QUANTIZATION_RANGE_FULL,
					   intel_hdmi->rgb_quant_range_selectable,
					   is_hdmi2_sink);

	drm_hdmi_avi_infoframe_content_type(&frame.avi,
					    conn_state);

	/* TODO: handle pixel repetition for YCBCR420 outputs */
	intel_write_infoframe(encoder, crtc_state, &frame);
}

static void intel_hdmi_set_spd_infoframe(struct drm_encoder *encoder,
					 const struct intel_crtc_state *crtc_state)
{
	union hdmi_infoframe frame;
	int ret;

	ret = hdmi_spd_infoframe_init(&frame.spd, "Intel", "Integrated gfx");
	if (ret < 0) {
		DRM_ERROR("couldn't fill SPD infoframe\n");
		return;
	}

	frame.spd.sdi = HDMI_SPD_SDI_PC;

	intel_write_infoframe(encoder, crtc_state, &frame);
}

static void
intel_hdmi_set_hdmi_infoframe(struct drm_encoder *encoder,
			      const struct intel_crtc_state *crtc_state,
			      const struct drm_connector_state *conn_state)
{
	union hdmi_infoframe frame;
	int ret;

	ret = drm_hdmi_vendor_infoframe_from_display_mode(&frame.vendor.hdmi,
							  conn_state->connector,
							  &crtc_state->base.adjusted_mode);
	if (ret < 0)
		return;

	intel_write_infoframe(encoder, crtc_state, &frame);
}

static void g4x_set_infoframes(struct drm_encoder *encoder,
			       bool enable,
			       const struct intel_crtc_state *crtc_state,
			       const struct drm_connector_state *conn_state)
{
	struct drm_i915_private *dev_priv = to_i915(encoder->dev);
	struct intel_digital_port *intel_dig_port = enc_to_dig_port(encoder);
	struct intel_hdmi *intel_hdmi = &intel_dig_port->hdmi;
	i915_reg_t reg = VIDEO_DIP_CTL;
	u32 val = I915_READ(reg);
	u32 port = VIDEO_DIP_PORT(intel_dig_port->base.port);

	assert_hdmi_port_disabled(intel_hdmi);

	/* If the registers were not initialized yet, they might be zeroes,
	 * which means we're selecting the AVI DIP and we're setting its
	 * frequency to once. This seems to really confuse the HW and make
	 * things stop working (the register spec says the AVI always needs to
	 * be sent every VSync). So here we avoid writing to the register more
	 * than we need and also explicitly select the AVI DIP and explicitly
	 * set its frequency to every VSync. Avoiding to write it twice seems to
	 * be enough to solve the problem, but being defensive shouldn't hurt us
	 * either. */
	val |= VIDEO_DIP_SELECT_AVI | VIDEO_DIP_FREQ_VSYNC;

	if (!enable) {
		if (!(val & VIDEO_DIP_ENABLE))
			return;
		if (port != (val & VIDEO_DIP_PORT_MASK)) {
			DRM_DEBUG_KMS("video DIP still enabled on port %c\n",
				      (val & VIDEO_DIP_PORT_MASK) >> 29);
			return;
		}
		val &= ~(VIDEO_DIP_ENABLE | VIDEO_DIP_ENABLE_AVI |
			 VIDEO_DIP_ENABLE_VENDOR | VIDEO_DIP_ENABLE_SPD);
		I915_WRITE(reg, val);
		POSTING_READ(reg);
		return;
	}

	if (port != (val & VIDEO_DIP_PORT_MASK)) {
		if (val & VIDEO_DIP_ENABLE) {
			DRM_DEBUG_KMS("video DIP already enabled on port %c\n",
				      (val & VIDEO_DIP_PORT_MASK) >> 29);
			return;
		}
		val &= ~VIDEO_DIP_PORT_MASK;
		val |= port;
	}

	val |= VIDEO_DIP_ENABLE;
	val &= ~(VIDEO_DIP_ENABLE_AVI |
		 VIDEO_DIP_ENABLE_VENDOR | VIDEO_DIP_ENABLE_SPD);

	I915_WRITE(reg, val);
	POSTING_READ(reg);

	intel_hdmi_set_avi_infoframe(encoder, crtc_state, conn_state);
	intel_hdmi_set_spd_infoframe(encoder, crtc_state);
	intel_hdmi_set_hdmi_infoframe(encoder, crtc_state, conn_state);
}

static bool hdmi_sink_is_deep_color(const struct drm_connector_state *conn_state)
{
	struct drm_connector *connector = conn_state->connector;

	/*
	 * HDMI cloning is only supported on g4x which doesn't
	 * support deep color or GCP infoframes anyway so no
	 * need to worry about multiple HDMI sinks here.
	 */

	return connector->display_info.bpc > 8;
}

/*
 * Determine if default_phase=1 can be indicated in the GCP infoframe.
 *
 * From HDMI specification 1.4a:
 * - The first pixel of each Video Data Period shall always have a pixel packing phase of 0
 * - The first pixel following each Video Data Period shall have a pixel packing phase of 0
 * - The PP bits shall be constant for all GCPs and will be equal to the last packing phase
 * - The first pixel following every transition of HSYNC or VSYNC shall have a pixel packing
 *   phase of 0
 */
static bool gcp_default_phase_possible(int pipe_bpp,
				       const struct drm_display_mode *mode)
{
	unsigned int pixels_per_group;

	switch (pipe_bpp) {
	case 30:
		/* 4 pixels in 5 clocks */
		pixels_per_group = 4;
		break;
	case 36:
		/* 2 pixels in 3 clocks */
		pixels_per_group = 2;
		break;
	case 48:
		/* 1 pixel in 2 clocks */
		pixels_per_group = 1;
		break;
	default:
		/* phase information not relevant for 8bpc */
		return false;
	}

	return mode->crtc_hdisplay % pixels_per_group == 0 &&
		mode->crtc_htotal % pixels_per_group == 0 &&
		mode->crtc_hblank_start % pixels_per_group == 0 &&
		mode->crtc_hblank_end % pixels_per_group == 0 &&
		mode->crtc_hsync_start % pixels_per_group == 0 &&
		mode->crtc_hsync_end % pixels_per_group == 0 &&
		((mode->flags & DRM_MODE_FLAG_INTERLACE) == 0 ||
		 mode->crtc_htotal/2 % pixels_per_group == 0);
}

static bool intel_hdmi_set_gcp_infoframe(struct drm_encoder *encoder,
					 const struct intel_crtc_state *crtc_state,
					 const struct drm_connector_state *conn_state)
{
	struct drm_i915_private *dev_priv = to_i915(encoder->dev);
	struct intel_crtc *crtc = to_intel_crtc(crtc_state->base.crtc);
	i915_reg_t reg;
	u32 val = 0;

	if (HAS_DDI(dev_priv))
		reg = HSW_TVIDEO_DIP_GCP(crtc_state->cpu_transcoder);
	else if (IS_VALLEYVIEW(dev_priv) || IS_CHERRYVIEW(dev_priv))
		reg = VLV_TVIDEO_DIP_GCP(crtc->pipe);
	else if (HAS_PCH_SPLIT(dev_priv))
		reg = TVIDEO_DIP_GCP(crtc->pipe);
	else
		return false;

	/* Indicate color depth whenever the sink supports deep color */
	if (hdmi_sink_is_deep_color(conn_state))
		val |= GCP_COLOR_INDICATION;

	/* Enable default_phase whenever the display mode is suitably aligned */
	if (gcp_default_phase_possible(crtc_state->pipe_bpp,
				       &crtc_state->base.adjusted_mode))
		val |= GCP_DEFAULT_PHASE_ENABLE;

	I915_WRITE(reg, val);

	return val != 0;
}

static void ibx_set_infoframes(struct drm_encoder *encoder,
			       bool enable,
			       const struct intel_crtc_state *crtc_state,
			       const struct drm_connector_state *conn_state)
{
	struct drm_i915_private *dev_priv = to_i915(encoder->dev);
	struct intel_crtc *intel_crtc = to_intel_crtc(crtc_state->base.crtc);
	struct intel_digital_port *intel_dig_port = enc_to_dig_port(encoder);
	struct intel_hdmi *intel_hdmi = &intel_dig_port->hdmi;
	i915_reg_t reg = TVIDEO_DIP_CTL(intel_crtc->pipe);
	u32 val = I915_READ(reg);
	u32 port = VIDEO_DIP_PORT(intel_dig_port->base.port);

	assert_hdmi_port_disabled(intel_hdmi);

	/* See the big comment in g4x_set_infoframes() */
	val |= VIDEO_DIP_SELECT_AVI | VIDEO_DIP_FREQ_VSYNC;

	if (!enable) {
		if (!(val & VIDEO_DIP_ENABLE))
			return;
		val &= ~(VIDEO_DIP_ENABLE | VIDEO_DIP_ENABLE_AVI |
			 VIDEO_DIP_ENABLE_VENDOR | VIDEO_DIP_ENABLE_GAMUT |
			 VIDEO_DIP_ENABLE_SPD | VIDEO_DIP_ENABLE_GCP);
		I915_WRITE(reg, val);
		POSTING_READ(reg);
		return;
	}

	if (port != (val & VIDEO_DIP_PORT_MASK)) {
		WARN(val & VIDEO_DIP_ENABLE,
		     "DIP already enabled on port %c\n",
		     (val & VIDEO_DIP_PORT_MASK) >> 29);
		val &= ~VIDEO_DIP_PORT_MASK;
		val |= port;
	}

	val |= VIDEO_DIP_ENABLE;
	val &= ~(VIDEO_DIP_ENABLE_AVI |
		 VIDEO_DIP_ENABLE_VENDOR | VIDEO_DIP_ENABLE_GAMUT |
		 VIDEO_DIP_ENABLE_SPD | VIDEO_DIP_ENABLE_GCP);

	if (intel_hdmi_set_gcp_infoframe(encoder, crtc_state, conn_state))
		val |= VIDEO_DIP_ENABLE_GCP;

	I915_WRITE(reg, val);
	POSTING_READ(reg);

	intel_hdmi_set_avi_infoframe(encoder, crtc_state, conn_state);
	intel_hdmi_set_spd_infoframe(encoder, crtc_state);
	intel_hdmi_set_hdmi_infoframe(encoder, crtc_state, conn_state);
}

static void cpt_set_infoframes(struct drm_encoder *encoder,
			       bool enable,
			       const struct intel_crtc_state *crtc_state,
			       const struct drm_connector_state *conn_state)
{
	struct drm_i915_private *dev_priv = to_i915(encoder->dev);
	struct intel_crtc *intel_crtc = to_intel_crtc(crtc_state->base.crtc);
	struct intel_hdmi *intel_hdmi = enc_to_intel_hdmi(encoder);
	i915_reg_t reg = TVIDEO_DIP_CTL(intel_crtc->pipe);
	u32 val = I915_READ(reg);

	assert_hdmi_port_disabled(intel_hdmi);

	/* See the big comment in g4x_set_infoframes() */
	val |= VIDEO_DIP_SELECT_AVI | VIDEO_DIP_FREQ_VSYNC;

	if (!enable) {
		if (!(val & VIDEO_DIP_ENABLE))
			return;
		val &= ~(VIDEO_DIP_ENABLE | VIDEO_DIP_ENABLE_AVI |
			 VIDEO_DIP_ENABLE_VENDOR | VIDEO_DIP_ENABLE_GAMUT |
			 VIDEO_DIP_ENABLE_SPD | VIDEO_DIP_ENABLE_GCP);
		I915_WRITE(reg, val);
		POSTING_READ(reg);
		return;
	}

	/* Set both together, unset both together: see the spec. */
	val |= VIDEO_DIP_ENABLE | VIDEO_DIP_ENABLE_AVI;
	val &= ~(VIDEO_DIP_ENABLE_VENDOR | VIDEO_DIP_ENABLE_GAMUT |
		 VIDEO_DIP_ENABLE_SPD | VIDEO_DIP_ENABLE_GCP);

	if (intel_hdmi_set_gcp_infoframe(encoder, crtc_state, conn_state))
		val |= VIDEO_DIP_ENABLE_GCP;

	I915_WRITE(reg, val);
	POSTING_READ(reg);

	intel_hdmi_set_avi_infoframe(encoder, crtc_state, conn_state);
	intel_hdmi_set_spd_infoframe(encoder, crtc_state);
	intel_hdmi_set_hdmi_infoframe(encoder, crtc_state, conn_state);
}

static void vlv_set_infoframes(struct drm_encoder *encoder,
			       bool enable,
			       const struct intel_crtc_state *crtc_state,
			       const struct drm_connector_state *conn_state)
{
	struct drm_i915_private *dev_priv = to_i915(encoder->dev);
	struct intel_digital_port *intel_dig_port = enc_to_dig_port(encoder);
	struct intel_crtc *intel_crtc = to_intel_crtc(crtc_state->base.crtc);
	struct intel_hdmi *intel_hdmi = enc_to_intel_hdmi(encoder);
	i915_reg_t reg = VLV_TVIDEO_DIP_CTL(intel_crtc->pipe);
	u32 val = I915_READ(reg);
	u32 port = VIDEO_DIP_PORT(intel_dig_port->base.port);

	assert_hdmi_port_disabled(intel_hdmi);

	/* See the big comment in g4x_set_infoframes() */
	val |= VIDEO_DIP_SELECT_AVI | VIDEO_DIP_FREQ_VSYNC;

	if (!enable) {
		if (!(val & VIDEO_DIP_ENABLE))
			return;
		val &= ~(VIDEO_DIP_ENABLE | VIDEO_DIP_ENABLE_AVI |
			 VIDEO_DIP_ENABLE_VENDOR | VIDEO_DIP_ENABLE_GAMUT |
			 VIDEO_DIP_ENABLE_SPD | VIDEO_DIP_ENABLE_GCP);
		I915_WRITE(reg, val);
		POSTING_READ(reg);
		return;
	}

	if (port != (val & VIDEO_DIP_PORT_MASK)) {
		WARN(val & VIDEO_DIP_ENABLE,
		     "DIP already enabled on port %c\n",
		     (val & VIDEO_DIP_PORT_MASK) >> 29);
		val &= ~VIDEO_DIP_PORT_MASK;
		val |= port;
	}

	val |= VIDEO_DIP_ENABLE;
	val &= ~(VIDEO_DIP_ENABLE_AVI |
		 VIDEO_DIP_ENABLE_VENDOR | VIDEO_DIP_ENABLE_GAMUT |
		 VIDEO_DIP_ENABLE_SPD | VIDEO_DIP_ENABLE_GCP);

	if (intel_hdmi_set_gcp_infoframe(encoder, crtc_state, conn_state))
		val |= VIDEO_DIP_ENABLE_GCP;

	I915_WRITE(reg, val);
	POSTING_READ(reg);

	intel_hdmi_set_avi_infoframe(encoder, crtc_state, conn_state);
	intel_hdmi_set_spd_infoframe(encoder, crtc_state);
	intel_hdmi_set_hdmi_infoframe(encoder, crtc_state, conn_state);
}

static void hsw_set_infoframes(struct drm_encoder *encoder,
			       bool enable,
			       const struct intel_crtc_state *crtc_state,
			       const struct drm_connector_state *conn_state)
{
	struct drm_i915_private *dev_priv = to_i915(encoder->dev);
	i915_reg_t reg = HSW_TVIDEO_DIP_CTL(crtc_state->cpu_transcoder);
	u32 val = I915_READ(reg);

	assert_hdmi_transcoder_func_disabled(dev_priv,
					     crtc_state->cpu_transcoder);

	val &= ~(VIDEO_DIP_ENABLE_VSC_HSW | VIDEO_DIP_ENABLE_AVI_HSW |
		 VIDEO_DIP_ENABLE_GCP_HSW | VIDEO_DIP_ENABLE_VS_HSW |
		 VIDEO_DIP_ENABLE_GMP_HSW | VIDEO_DIP_ENABLE_SPD_HSW);

	if (!enable) {
		I915_WRITE(reg, val);
		POSTING_READ(reg);
		return;
	}

	if (intel_hdmi_set_gcp_infoframe(encoder, crtc_state, conn_state))
		val |= VIDEO_DIP_ENABLE_GCP_HSW;

	I915_WRITE(reg, val);
	POSTING_READ(reg);

	intel_hdmi_set_avi_infoframe(encoder, crtc_state, conn_state);
	intel_hdmi_set_spd_infoframe(encoder, crtc_state);
	intel_hdmi_set_hdmi_infoframe(encoder, crtc_state, conn_state);
}

void intel_dp_dual_mode_set_tmds_output(struct intel_hdmi *hdmi, bool enable)
{
	struct drm_i915_private *dev_priv = to_i915(intel_hdmi_to_dev(hdmi));
	struct i2c_adapter *adapter =
		intel_gmbus_get_adapter(dev_priv, hdmi->ddc_bus);

	if (hdmi->dp_dual_mode.type < DRM_DP_DUAL_MODE_TYPE2_DVI)
		return;

	DRM_DEBUG_KMS("%s DP dual mode adaptor TMDS output\n",
		      enable ? "Enabling" : "Disabling");

	drm_dp_dual_mode_set_tmds_output(hdmi->dp_dual_mode.type,
					 adapter, enable);
}

static int intel_hdmi_hdcp_read(struct intel_digital_port *intel_dig_port,
				unsigned int offset, void *buffer, size_t size)
{
	struct intel_hdmi *hdmi = &intel_dig_port->hdmi;
	struct drm_i915_private *dev_priv =
		intel_dig_port->base.base.dev->dev_private;
	struct i2c_adapter *adapter = intel_gmbus_get_adapter(dev_priv,
							      hdmi->ddc_bus);
	int ret;
	u8 start = offset & 0xff;
	struct i2c_msg msgs[] = {
		{
			.addr = DRM_HDCP_DDC_ADDR,
			.flags = 0,
			.len = 1,
			.buf = &start,
		},
		{
			.addr = DRM_HDCP_DDC_ADDR,
			.flags = I2C_M_RD,
			.len = size,
			.buf = buffer
		}
	};
	ret = i2c_transfer(adapter, msgs, ARRAY_SIZE(msgs));
	if (ret == ARRAY_SIZE(msgs))
		return 0;
	return ret >= 0 ? -EIO : ret;
}

static int intel_hdmi_hdcp_write(struct intel_digital_port *intel_dig_port,
				 unsigned int offset, void *buffer, size_t size)
{
	struct intel_hdmi *hdmi = &intel_dig_port->hdmi;
	struct drm_i915_private *dev_priv =
		intel_dig_port->base.base.dev->dev_private;
	struct i2c_adapter *adapter = intel_gmbus_get_adapter(dev_priv,
							      hdmi->ddc_bus);
	int ret;
	u8 *write_buf;
	struct i2c_msg msg;

	write_buf = kzalloc(size + 1, GFP_KERNEL);
	if (!write_buf)
		return -ENOMEM;

	write_buf[0] = offset & 0xff;
	memcpy(&write_buf[1], buffer, size);

	msg.addr = DRM_HDCP_DDC_ADDR;
	msg.flags = 0,
	msg.len = size + 1,
	msg.buf = write_buf;

	ret = i2c_transfer(adapter, &msg, 1);
	if (ret == 1)
		ret = 0;
	else if (ret >= 0)
		ret = -EIO;

	kfree(write_buf);
	return ret;
}

static
int intel_hdmi_hdcp_write_an_aksv(struct intel_digital_port *intel_dig_port,
				  u8 *an)
{
	struct intel_hdmi *hdmi = &intel_dig_port->hdmi;
	struct drm_i915_private *dev_priv =
		intel_dig_port->base.base.dev->dev_private;
	struct i2c_adapter *adapter = intel_gmbus_get_adapter(dev_priv,
							      hdmi->ddc_bus);
	int ret;

	ret = intel_hdmi_hdcp_write(intel_dig_port, DRM_HDCP_DDC_AN, an,
				    DRM_HDCP_AN_LEN);
	if (ret) {
		DRM_ERROR("Write An over DDC failed (%d)\n", ret);
		return ret;
	}

	ret = intel_gmbus_output_aksv(adapter);
	if (ret < 0) {
		DRM_ERROR("Failed to output aksv (%d)\n", ret);
		return ret;
	}
	return 0;
}

static int intel_hdmi_hdcp_read_bksv(struct intel_digital_port *intel_dig_port,
				     u8 *bksv)
{
	int ret;
	ret = intel_hdmi_hdcp_read(intel_dig_port, DRM_HDCP_DDC_BKSV, bksv,
				   DRM_HDCP_KSV_LEN);
	if (ret)
		DRM_ERROR("Read Bksv over DDC failed (%d)\n", ret);
	return ret;
}

static
int intel_hdmi_hdcp_read_bstatus(struct intel_digital_port *intel_dig_port,
				 u8 *bstatus)
{
	int ret;
	ret = intel_hdmi_hdcp_read(intel_dig_port, DRM_HDCP_DDC_BSTATUS,
				   bstatus, DRM_HDCP_BSTATUS_LEN);
	if (ret)
		DRM_ERROR("Read bstatus over DDC failed (%d)\n", ret);
	return ret;
}

static
int intel_hdmi_hdcp_repeater_present(struct intel_digital_port *intel_dig_port,
				     bool *repeater_present)
{
	int ret;
	u8 val;

	ret = intel_hdmi_hdcp_read(intel_dig_port, DRM_HDCP_DDC_BCAPS, &val, 1);
	if (ret) {
		DRM_ERROR("Read bcaps over DDC failed (%d)\n", ret);
		return ret;
	}
	*repeater_present = val & DRM_HDCP_DDC_BCAPS_REPEATER_PRESENT;
	return 0;
}

static
int intel_hdmi_hdcp_read_ri_prime(struct intel_digital_port *intel_dig_port,
				  u8 *ri_prime)
{
	int ret;
	ret = intel_hdmi_hdcp_read(intel_dig_port, DRM_HDCP_DDC_RI_PRIME,
				   ri_prime, DRM_HDCP_RI_LEN);
	if (ret)
		DRM_ERROR("Read Ri' over DDC failed (%d)\n", ret);
	return ret;
}

static
int intel_hdmi_hdcp_read_ksv_ready(struct intel_digital_port *intel_dig_port,
				   bool *ksv_ready)
{
	int ret;
	u8 val;

	ret = intel_hdmi_hdcp_read(intel_dig_port, DRM_HDCP_DDC_BCAPS, &val, 1);
	if (ret) {
		DRM_ERROR("Read bcaps over DDC failed (%d)\n", ret);
		return ret;
	}
	*ksv_ready = val & DRM_HDCP_DDC_BCAPS_KSV_FIFO_READY;
	return 0;
}

static
int intel_hdmi_hdcp_read_ksv_fifo(struct intel_digital_port *intel_dig_port,
				  int num_downstream, u8 *ksv_fifo)
{
	int ret;
	ret = intel_hdmi_hdcp_read(intel_dig_port, DRM_HDCP_DDC_KSV_FIFO,
				   ksv_fifo, num_downstream * DRM_HDCP_KSV_LEN);
	if (ret) {
		DRM_ERROR("Read ksv fifo over DDC failed (%d)\n", ret);
		return ret;
	}
	return 0;
}

static
int intel_hdmi_hdcp_read_v_prime_part(struct intel_digital_port *intel_dig_port,
				      int i, u32 *part)
{
	int ret;

	if (i >= DRM_HDCP_V_PRIME_NUM_PARTS)
		return -EINVAL;

	ret = intel_hdmi_hdcp_read(intel_dig_port, DRM_HDCP_DDC_V_PRIME(i),
				   part, DRM_HDCP_V_PRIME_PART_LEN);
	if (ret)
		DRM_ERROR("Read V'[%d] over DDC failed (%d)\n", i, ret);
	return ret;
}

static
int intel_hdmi_hdcp_toggle_signalling(struct intel_digital_port *intel_dig_port,
				      bool enable)
{
	int ret;

	if (!enable)
		usleep_range(6, 60); /* Bspec says >= 6us */

	ret = intel_ddi_toggle_hdcp_signalling(&intel_dig_port->base, enable);
	if (ret) {
		DRM_ERROR("%s HDCP signalling failed (%d)\n",
			  enable ? "Enable" : "Disable", ret);
		return ret;
	}
	return 0;
}

static
bool intel_hdmi_hdcp_check_link(struct intel_digital_port *intel_dig_port)
{
	struct drm_i915_private *dev_priv =
		intel_dig_port->base.base.dev->dev_private;
	enum port port = intel_dig_port->base.port;
	int ret;
	union {
		u32 reg;
		u8 shim[DRM_HDCP_RI_LEN];
	} ri;

	ret = intel_hdmi_hdcp_read_ri_prime(intel_dig_port, ri.shim);
	if (ret)
		return false;

	I915_WRITE(PORT_HDCP_RPRIME(port), ri.reg);

	/* Wait for Ri prime match */
	if (wait_for(I915_READ(PORT_HDCP_STATUS(port)) &
		     (HDCP_STATUS_RI_MATCH | HDCP_STATUS_ENC), 1)) {
		DRM_ERROR("Ri' mismatch detected, link check failed (%x)\n",
			  I915_READ(PORT_HDCP_STATUS(port)));
		return false;
	}
	return true;
}

static const struct intel_hdcp_shim intel_hdmi_hdcp_shim = {
	.write_an_aksv = intel_hdmi_hdcp_write_an_aksv,
	.read_bksv = intel_hdmi_hdcp_read_bksv,
	.read_bstatus = intel_hdmi_hdcp_read_bstatus,
	.repeater_present = intel_hdmi_hdcp_repeater_present,
	.read_ri_prime = intel_hdmi_hdcp_read_ri_prime,
	.read_ksv_ready = intel_hdmi_hdcp_read_ksv_ready,
	.read_ksv_fifo = intel_hdmi_hdcp_read_ksv_fifo,
	.read_v_prime_part = intel_hdmi_hdcp_read_v_prime_part,
	.toggle_signalling = intel_hdmi_hdcp_toggle_signalling,
	.check_link = intel_hdmi_hdcp_check_link,
};

static void intel_hdmi_prepare(struct intel_encoder *encoder,
			       const struct intel_crtc_state *crtc_state)
{
	struct drm_device *dev = encoder->base.dev;
	struct drm_i915_private *dev_priv = to_i915(dev);
	struct intel_crtc *crtc = to_intel_crtc(crtc_state->base.crtc);
	struct intel_hdmi *intel_hdmi = enc_to_intel_hdmi(&encoder->base);
	const struct drm_display_mode *adjusted_mode = &crtc_state->base.adjusted_mode;
	u32 hdmi_val;

	intel_dp_dual_mode_set_tmds_output(intel_hdmi, true);

	hdmi_val = SDVO_ENCODING_HDMI;
	if (!HAS_PCH_SPLIT(dev_priv) && crtc_state->limited_color_range)
		hdmi_val |= HDMI_COLOR_RANGE_16_235;
	if (adjusted_mode->flags & DRM_MODE_FLAG_PVSYNC)
		hdmi_val |= SDVO_VSYNC_ACTIVE_HIGH;
	if (adjusted_mode->flags & DRM_MODE_FLAG_PHSYNC)
		hdmi_val |= SDVO_HSYNC_ACTIVE_HIGH;

	if (crtc_state->pipe_bpp > 24)
		hdmi_val |= HDMI_COLOR_FORMAT_12bpc;
	else
		hdmi_val |= SDVO_COLOR_FORMAT_8bpc;

	if (crtc_state->has_hdmi_sink)
		hdmi_val |= HDMI_MODE_SELECT_HDMI;

	if (HAS_PCH_CPT(dev_priv))
		hdmi_val |= SDVO_PIPE_SEL_CPT(crtc->pipe);
	else if (IS_CHERRYVIEW(dev_priv))
		hdmi_val |= SDVO_PIPE_SEL_CHV(crtc->pipe);
	else
		hdmi_val |= SDVO_PIPE_SEL(crtc->pipe);

	I915_WRITE(intel_hdmi->hdmi_reg, hdmi_val);
	POSTING_READ(intel_hdmi->hdmi_reg);
}

static bool intel_hdmi_get_hw_state(struct intel_encoder *encoder,
				    enum pipe *pipe)
{
	struct drm_i915_private *dev_priv = to_i915(encoder->base.dev);
	struct intel_hdmi *intel_hdmi = enc_to_intel_hdmi(&encoder->base);
	bool ret;

	if (!intel_display_power_get_if_enabled(dev_priv,
						encoder->power_domain))
		return false;

	ret = intel_sdvo_port_enabled(dev_priv, intel_hdmi->hdmi_reg, pipe);

	intel_display_power_put(dev_priv, encoder->power_domain);

	return ret;
}

static void intel_hdmi_get_config(struct intel_encoder *encoder,
				  struct intel_crtc_state *pipe_config)
{
	struct intel_hdmi *intel_hdmi = enc_to_intel_hdmi(&encoder->base);
	struct intel_digital_port *intel_dig_port = hdmi_to_dig_port(intel_hdmi);
	struct drm_device *dev = encoder->base.dev;
	struct drm_i915_private *dev_priv = to_i915(dev);
	u32 tmp, flags = 0;
	int dotclock;

	pipe_config->output_types |= BIT(INTEL_OUTPUT_HDMI);

	tmp = I915_READ(intel_hdmi->hdmi_reg);

	if (tmp & SDVO_HSYNC_ACTIVE_HIGH)
		flags |= DRM_MODE_FLAG_PHSYNC;
	else
		flags |= DRM_MODE_FLAG_NHSYNC;

	if (tmp & SDVO_VSYNC_ACTIVE_HIGH)
		flags |= DRM_MODE_FLAG_PVSYNC;
	else
		flags |= DRM_MODE_FLAG_NVSYNC;

	if (tmp & HDMI_MODE_SELECT_HDMI)
		pipe_config->has_hdmi_sink = true;

	if (intel_dig_port->infoframe_enabled(&encoder->base, pipe_config))
		pipe_config->has_infoframe = true;

	if (tmp & SDVO_AUDIO_ENABLE)
		pipe_config->has_audio = true;

	if (!HAS_PCH_SPLIT(dev_priv) &&
	    tmp & HDMI_COLOR_RANGE_16_235)
		pipe_config->limited_color_range = true;

	pipe_config->base.adjusted_mode.flags |= flags;

	if ((tmp & SDVO_COLOR_FORMAT_MASK) == HDMI_COLOR_FORMAT_12bpc)
		dotclock = pipe_config->port_clock * 2 / 3;
	else
		dotclock = pipe_config->port_clock;

	if (pipe_config->pixel_multiplier)
		dotclock /= pipe_config->pixel_multiplier;

	pipe_config->base.adjusted_mode.crtc_clock = dotclock;

	pipe_config->lane_count = 4;
}

static void intel_enable_hdmi_audio(struct intel_encoder *encoder,
				    const struct intel_crtc_state *pipe_config,
				    const struct drm_connector_state *conn_state)
{
	struct intel_crtc *crtc = to_intel_crtc(pipe_config->base.crtc);

	WARN_ON(!pipe_config->has_hdmi_sink);
	DRM_DEBUG_DRIVER("Enabling HDMI audio on pipe %c\n",
			 pipe_name(crtc->pipe));
	intel_audio_codec_enable(encoder, pipe_config, conn_state);
}

static void g4x_enable_hdmi(struct intel_encoder *encoder,
			    const struct intel_crtc_state *pipe_config,
			    const struct drm_connector_state *conn_state)
{
	struct drm_device *dev = encoder->base.dev;
	struct drm_i915_private *dev_priv = to_i915(dev);
	struct intel_hdmi *intel_hdmi = enc_to_intel_hdmi(&encoder->base);
	u32 temp;

	temp = I915_READ(intel_hdmi->hdmi_reg);

	temp |= SDVO_ENABLE;
	if (pipe_config->has_audio)
		temp |= SDVO_AUDIO_ENABLE;

	I915_WRITE(intel_hdmi->hdmi_reg, temp);
	POSTING_READ(intel_hdmi->hdmi_reg);

	if (pipe_config->has_audio)
		intel_enable_hdmi_audio(encoder, pipe_config, conn_state);
}

static void ibx_enable_hdmi(struct intel_encoder *encoder,
			    const struct intel_crtc_state *pipe_config,
			    const struct drm_connector_state *conn_state)
{
	struct drm_device *dev = encoder->base.dev;
	struct drm_i915_private *dev_priv = to_i915(dev);
	struct intel_hdmi *intel_hdmi = enc_to_intel_hdmi(&encoder->base);
	u32 temp;

	temp = I915_READ(intel_hdmi->hdmi_reg);

	temp |= SDVO_ENABLE;
	if (pipe_config->has_audio)
		temp |= SDVO_AUDIO_ENABLE;

	/*
	 * HW workaround, need to write this twice for issue
	 * that may result in first write getting masked.
	 */
	I915_WRITE(intel_hdmi->hdmi_reg, temp);
	POSTING_READ(intel_hdmi->hdmi_reg);
	I915_WRITE(intel_hdmi->hdmi_reg, temp);
	POSTING_READ(intel_hdmi->hdmi_reg);

	/*
	 * HW workaround, need to toggle enable bit off and on
	 * for 12bpc with pixel repeat.
	 *
	 * FIXME: BSpec says this should be done at the end of
	 * of the modeset sequence, so not sure if this isn't too soon.
	 */
	if (pipe_config->pipe_bpp > 24 &&
	    pipe_config->pixel_multiplier > 1) {
		I915_WRITE(intel_hdmi->hdmi_reg, temp & ~SDVO_ENABLE);
		POSTING_READ(intel_hdmi->hdmi_reg);

		/*
		 * HW workaround, need to write this twice for issue
		 * that may result in first write getting masked.
		 */
		I915_WRITE(intel_hdmi->hdmi_reg, temp);
		POSTING_READ(intel_hdmi->hdmi_reg);
		I915_WRITE(intel_hdmi->hdmi_reg, temp);
		POSTING_READ(intel_hdmi->hdmi_reg);
	}

	if (pipe_config->has_audio)
		intel_enable_hdmi_audio(encoder, pipe_config, conn_state);
}

static void cpt_enable_hdmi(struct intel_encoder *encoder,
			    const struct intel_crtc_state *pipe_config,
			    const struct drm_connector_state *conn_state)
{
	struct drm_device *dev = encoder->base.dev;
	struct drm_i915_private *dev_priv = to_i915(dev);
	struct intel_crtc *crtc = to_intel_crtc(pipe_config->base.crtc);
	struct intel_hdmi *intel_hdmi = enc_to_intel_hdmi(&encoder->base);
	enum pipe pipe = crtc->pipe;
	u32 temp;

	temp = I915_READ(intel_hdmi->hdmi_reg);

	temp |= SDVO_ENABLE;
	if (pipe_config->has_audio)
		temp |= SDVO_AUDIO_ENABLE;

	/*
	 * WaEnableHDMI8bpcBefore12bpc:snb,ivb
	 *
	 * The procedure for 12bpc is as follows:
	 * 1. disable HDMI clock gating
	 * 2. enable HDMI with 8bpc
	 * 3. enable HDMI with 12bpc
	 * 4. enable HDMI clock gating
	 */

	if (pipe_config->pipe_bpp > 24) {
		I915_WRITE(TRANS_CHICKEN1(pipe),
			   I915_READ(TRANS_CHICKEN1(pipe)) |
			   TRANS_CHICKEN1_HDMIUNIT_GC_DISABLE);

		temp &= ~SDVO_COLOR_FORMAT_MASK;
		temp |= SDVO_COLOR_FORMAT_8bpc;
	}

	I915_WRITE(intel_hdmi->hdmi_reg, temp);
	POSTING_READ(intel_hdmi->hdmi_reg);

	if (pipe_config->pipe_bpp > 24) {
		temp &= ~SDVO_COLOR_FORMAT_MASK;
		temp |= HDMI_COLOR_FORMAT_12bpc;

		I915_WRITE(intel_hdmi->hdmi_reg, temp);
		POSTING_READ(intel_hdmi->hdmi_reg);

		I915_WRITE(TRANS_CHICKEN1(pipe),
			   I915_READ(TRANS_CHICKEN1(pipe)) &
			   ~TRANS_CHICKEN1_HDMIUNIT_GC_DISABLE);
	}

	if (pipe_config->has_audio)
		intel_enable_hdmi_audio(encoder, pipe_config, conn_state);
}

static void vlv_enable_hdmi(struct intel_encoder *encoder,
			    const struct intel_crtc_state *pipe_config,
			    const struct drm_connector_state *conn_state)
{
}

static void intel_disable_hdmi(struct intel_encoder *encoder,
			       const struct intel_crtc_state *old_crtc_state,
			       const struct drm_connector_state *old_conn_state)
{
	struct drm_device *dev = encoder->base.dev;
	struct drm_i915_private *dev_priv = to_i915(dev);
	struct intel_hdmi *intel_hdmi = enc_to_intel_hdmi(&encoder->base);
	struct intel_digital_port *intel_dig_port =
		hdmi_to_dig_port(intel_hdmi);
	struct intel_crtc *crtc = to_intel_crtc(old_crtc_state->base.crtc);
	u32 temp;

	temp = I915_READ(intel_hdmi->hdmi_reg);

	temp &= ~(SDVO_ENABLE | SDVO_AUDIO_ENABLE);
	I915_WRITE(intel_hdmi->hdmi_reg, temp);
	POSTING_READ(intel_hdmi->hdmi_reg);

	/*
	 * HW workaround for IBX, we need to move the port
	 * to transcoder A after disabling it to allow the
	 * matching DP port to be enabled on transcoder A.
	 */
	if (HAS_PCH_IBX(dev_priv) && crtc->pipe == PIPE_B) {
		/*
		 * We get CPU/PCH FIFO underruns on the other pipe when
		 * doing the workaround. Sweep them under the rug.
		 */
		intel_set_cpu_fifo_underrun_reporting(dev_priv, PIPE_A, false);
		intel_set_pch_fifo_underrun_reporting(dev_priv, PIPE_A, false);

		temp &= ~SDVO_PIPE_SEL_MASK;
		temp |= SDVO_ENABLE | SDVO_PIPE_SEL(PIPE_A);
		/*
		 * HW workaround, need to write this twice for issue
		 * that may result in first write getting masked.
		 */
		I915_WRITE(intel_hdmi->hdmi_reg, temp);
		POSTING_READ(intel_hdmi->hdmi_reg);
		I915_WRITE(intel_hdmi->hdmi_reg, temp);
		POSTING_READ(intel_hdmi->hdmi_reg);

		temp &= ~SDVO_ENABLE;
		I915_WRITE(intel_hdmi->hdmi_reg, temp);
		POSTING_READ(intel_hdmi->hdmi_reg);

		intel_wait_for_vblank_if_active(dev_priv, PIPE_A);
		intel_set_cpu_fifo_underrun_reporting(dev_priv, PIPE_A, true);
		intel_set_pch_fifo_underrun_reporting(dev_priv, PIPE_A, true);
	}

	intel_dig_port->set_infoframes(&encoder->base, false,
				       old_crtc_state, old_conn_state);

	intel_dp_dual_mode_set_tmds_output(intel_hdmi, false);
}

static void g4x_disable_hdmi(struct intel_encoder *encoder,
			     const struct intel_crtc_state *old_crtc_state,
			     const struct drm_connector_state *old_conn_state)
{
	if (old_crtc_state->has_audio)
		intel_audio_codec_disable(encoder,
					  old_crtc_state, old_conn_state);

	intel_disable_hdmi(encoder, old_crtc_state, old_conn_state);
}

static void pch_disable_hdmi(struct intel_encoder *encoder,
			     const struct intel_crtc_state *old_crtc_state,
			     const struct drm_connector_state *old_conn_state)
{
	if (old_crtc_state->has_audio)
		intel_audio_codec_disable(encoder,
					  old_crtc_state, old_conn_state);
}

static void pch_post_disable_hdmi(struct intel_encoder *encoder,
				  const struct intel_crtc_state *old_crtc_state,
				  const struct drm_connector_state *old_conn_state)
{
	intel_disable_hdmi(encoder, old_crtc_state, old_conn_state);
}

static int intel_hdmi_source_max_tmds_clock(struct intel_encoder *encoder)
{
	struct drm_i915_private *dev_priv = to_i915(encoder->base.dev);
	const struct ddi_vbt_port_info *info =
		&dev_priv->vbt.ddi_port_info[encoder->port];
	int max_tmds_clock;

	if (INTEL_GEN(dev_priv) >= 10 || IS_GEMINILAKE(dev_priv))
		max_tmds_clock = 594000;
	else if (INTEL_GEN(dev_priv) >= 8 || IS_HASWELL(dev_priv))
		max_tmds_clock = 300000;
	else if (INTEL_GEN(dev_priv) >= 5)
		max_tmds_clock = 225000;
	else
		max_tmds_clock = 165000;

	if (info->max_tmds_clock)
		max_tmds_clock = min(max_tmds_clock, info->max_tmds_clock);

	return max_tmds_clock;
}

static int hdmi_port_clock_limit(struct intel_hdmi *hdmi,
				 bool respect_downstream_limits,
				 bool force_dvi)
{
	struct intel_encoder *encoder = &hdmi_to_dig_port(hdmi)->base;
	int max_tmds_clock = intel_hdmi_source_max_tmds_clock(encoder);

	if (respect_downstream_limits) {
		struct intel_connector *connector = hdmi->attached_connector;
		const struct drm_display_info *info = &connector->base.display_info;

		if (hdmi->dp_dual_mode.max_tmds_clock)
			max_tmds_clock = min(max_tmds_clock,
					     hdmi->dp_dual_mode.max_tmds_clock);

		if (info->max_tmds_clock)
			max_tmds_clock = min(max_tmds_clock,
					     info->max_tmds_clock);
		else if (!hdmi->has_hdmi_sink || force_dvi)
			max_tmds_clock = min(max_tmds_clock, 165000);
	}

	return max_tmds_clock;
}

static enum drm_mode_status
hdmi_port_clock_valid(struct intel_hdmi *hdmi,
		      int clock, bool respect_downstream_limits,
		      bool force_dvi)
{
	struct drm_i915_private *dev_priv = to_i915(intel_hdmi_to_dev(hdmi));

	if (clock < 25000)
		return MODE_CLOCK_LOW;
	if (clock > hdmi_port_clock_limit(hdmi, respect_downstream_limits, force_dvi))
		return MODE_CLOCK_HIGH;

	/* BXT DPLL can't generate 223-240 MHz */
	if (IS_GEN9_LP(dev_priv) && clock > 223333 && clock < 240000)
		return MODE_CLOCK_RANGE;

	/* CHV DPLL can't generate 216-240 MHz */
	if (IS_CHERRYVIEW(dev_priv) && clock > 216000 && clock < 240000)
		return MODE_CLOCK_RANGE;

	return MODE_OK;
}

static enum drm_mode_status
intel_hdmi_mode_valid(struct drm_connector *connector,
		      struct drm_display_mode *mode)
{
	struct intel_hdmi *hdmi = intel_attached_hdmi(connector);
	struct drm_device *dev = intel_hdmi_to_dev(hdmi);
	struct drm_i915_private *dev_priv = to_i915(dev);
	enum drm_mode_status status;
	int clock;
	int max_dotclk = to_i915(connector->dev)->max_dotclk_freq;
	bool force_dvi =
		READ_ONCE(to_intel_digital_connector_state(connector->state)->force_audio) == HDMI_AUDIO_OFF_DVI;

	if (mode->flags & DRM_MODE_FLAG_DBLSCAN)
		return MODE_NO_DBLESCAN;

	clock = mode->clock;

	if ((mode->flags & DRM_MODE_FLAG_3D_MASK) == DRM_MODE_FLAG_3D_FRAME_PACKING)
		clock *= 2;

	if (clock > max_dotclk)
		return MODE_CLOCK_HIGH;

	if (mode->flags & DRM_MODE_FLAG_DBLCLK)
		clock *= 2;

	if (drm_mode_is_420_only(&connector->display_info, mode))
		clock /= 2;

	/* check if we can do 8bpc */
	status = hdmi_port_clock_valid(hdmi, clock, true, force_dvi);

	if (hdmi->has_hdmi_sink && !force_dvi) {
		/* if we can't do 8bpc we may still be able to do 12bpc */
		if (status != MODE_OK && !HAS_GMCH_DISPLAY(dev_priv))
			status = hdmi_port_clock_valid(hdmi, clock * 3 / 2,
						       true, force_dvi);

		/* if we can't do 8,12bpc we may still be able to do 10bpc */
		if (status != MODE_OK && INTEL_GEN(dev_priv) >= 11)
			status = hdmi_port_clock_valid(hdmi, clock * 5 / 4,
						       true, force_dvi);
	}

	return status;
}

static bool hdmi_deep_color_possible(const struct intel_crtc_state *crtc_state,
				     int bpc)
{
	struct drm_i915_private *dev_priv =
		to_i915(crtc_state->base.crtc->dev);
	struct drm_atomic_state *state = crtc_state->base.state;
	struct drm_connector_state *connector_state;
	struct drm_connector *connector;
	int i;

	if (HAS_GMCH_DISPLAY(dev_priv))
		return false;

	if (bpc == 10 && INTEL_GEN(dev_priv) < 11)
		return false;

	if (crtc_state->pipe_bpp <= 8*3)
		return false;

	if (!crtc_state->has_hdmi_sink)
		return false;

	/*
	 * HDMI deep color affects the clocks, so it's only possible
	 * when not cloning with other encoder types.
	 */
	if (crtc_state->output_types != 1 << INTEL_OUTPUT_HDMI)
		return false;

	for_each_new_connector_in_state(state, connector, connector_state, i) {
		const struct drm_display_info *info = &connector->display_info;

		if (connector_state->crtc != crtc_state->base.crtc)
			continue;

		if (crtc_state->ycbcr420) {
			const struct drm_hdmi_info *hdmi = &info->hdmi;

			if (bpc == 12 && !(hdmi->y420_dc_modes &
					   DRM_EDID_YCBCR420_DC_36))
				return false;
			else if (bpc == 10 && !(hdmi->y420_dc_modes &
						DRM_EDID_YCBCR420_DC_30))
				return false;
		} else {
			if (bpc == 12 && !(info->edid_hdmi_dc_modes &
					   DRM_EDID_HDMI_DC_36))
				return false;
			else if (bpc == 10 && !(info->edid_hdmi_dc_modes &
						DRM_EDID_HDMI_DC_30))
				return false;
		}
	}

	/* Display WA #1139: glk */
	if (bpc == 12 && IS_GLK_REVID(dev_priv, 0, GLK_REVID_A1) &&
	    crtc_state->base.adjusted_mode.htotal > 5460)
		return false;

	return true;
}

static bool
intel_hdmi_ycbcr420_config(struct drm_connector *connector,
			   struct intel_crtc_state *config,
			   int *clock_12bpc, int *clock_10bpc,
			   int *clock_8bpc)
{
	struct intel_crtc *intel_crtc = to_intel_crtc(config->base.crtc);

	if (!connector->ycbcr_420_allowed) {
		DRM_ERROR("Platform doesn't support YCBCR420 output\n");
		return false;
	}

	/* YCBCR420 TMDS rate requirement is half the pixel clock */
	config->port_clock /= 2;
	*clock_12bpc /= 2;
	*clock_10bpc /= 2;
	*clock_8bpc /= 2;
	config->ycbcr420 = true;

	/* YCBCR 420 output conversion needs a scaler */
	if (skl_update_scaler_crtc(config)) {
		DRM_DEBUG_KMS("Scaler allocation for output failed\n");
		return false;
	}

	intel_pch_panel_fitting(intel_crtc, config,
				DRM_MODE_SCALE_FULLSCREEN);

	return true;
}

bool intel_hdmi_compute_config(struct intel_encoder *encoder,
			       struct intel_crtc_state *pipe_config,
			       struct drm_connector_state *conn_state)
{
	struct intel_hdmi *intel_hdmi = enc_to_intel_hdmi(&encoder->base);
	struct drm_i915_private *dev_priv = to_i915(encoder->base.dev);
	struct drm_display_mode *adjusted_mode = &pipe_config->base.adjusted_mode;
	struct drm_connector *connector = conn_state->connector;
	struct drm_scdc *scdc = &connector->display_info.hdmi.scdc;
	struct intel_digital_connector_state *intel_conn_state =
		to_intel_digital_connector_state(conn_state);
	int clock_8bpc = pipe_config->base.adjusted_mode.crtc_clock;
	int clock_10bpc = clock_8bpc * 5 / 4;
	int clock_12bpc = clock_8bpc * 3 / 2;
	int desired_bpp;
	bool force_dvi = intel_conn_state->force_audio == HDMI_AUDIO_OFF_DVI;

	if (adjusted_mode->flags & DRM_MODE_FLAG_DBLSCAN)
		return false;

	pipe_config->has_hdmi_sink = !force_dvi && intel_hdmi->has_hdmi_sink;

	if (pipe_config->has_hdmi_sink)
		pipe_config->has_infoframe = true;

	if (intel_conn_state->broadcast_rgb == INTEL_BROADCAST_RGB_AUTO) {
		/* See CEA-861-E - 5.1 Default Encoding Parameters */
		pipe_config->limited_color_range =
			pipe_config->has_hdmi_sink &&
			drm_default_rgb_quant_range(adjusted_mode) ==
			HDMI_QUANTIZATION_RANGE_LIMITED;
	} else {
		pipe_config->limited_color_range =
			intel_conn_state->broadcast_rgb == INTEL_BROADCAST_RGB_LIMITED;
	}

	if (adjusted_mode->flags & DRM_MODE_FLAG_DBLCLK) {
		pipe_config->pixel_multiplier = 2;
		clock_8bpc *= 2;
		clock_10bpc *= 2;
		clock_12bpc *= 2;
	}

	if (drm_mode_is_420_only(&connector->display_info, adjusted_mode)) {
		if (!intel_hdmi_ycbcr420_config(connector, pipe_config,
						&clock_12bpc, &clock_10bpc,
						&clock_8bpc)) {
			DRM_ERROR("Can't support YCBCR420 output\n");
			return false;
		}
	}

	if (HAS_PCH_SPLIT(dev_priv) && !HAS_DDI(dev_priv))
		pipe_config->has_pch_encoder = true;

	if (pipe_config->has_hdmi_sink) {
		if (intel_conn_state->force_audio == HDMI_AUDIO_AUTO)
			pipe_config->has_audio = intel_hdmi->has_audio;
		else
			pipe_config->has_audio =
				intel_conn_state->force_audio == HDMI_AUDIO_ON;
	}

	/*
	 * Note that g4x/vlv don't support 12bpc hdmi outputs. We also need
	 * to check that the higher clock still fits within limits.
	 */
	if (hdmi_deep_color_possible(pipe_config, 12) &&
	    hdmi_port_clock_valid(intel_hdmi, clock_12bpc,
				  true, force_dvi) == MODE_OK) {
		DRM_DEBUG_KMS("picking bpc to 12 for HDMI output\n");
		desired_bpp = 12*3;

		/* Need to adjust the port link by 1.5x for 12bpc. */
		pipe_config->port_clock = clock_12bpc;
	} else if (hdmi_deep_color_possible(pipe_config, 10) &&
		   hdmi_port_clock_valid(intel_hdmi, clock_10bpc,
					 true, force_dvi) == MODE_OK) {
		DRM_DEBUG_KMS("picking bpc to 10 for HDMI output\n");
		desired_bpp = 10 * 3;

		/* Need to adjust the port link by 1.25x for 10bpc. */
		pipe_config->port_clock = clock_10bpc;
	} else {
		DRM_DEBUG_KMS("picking bpc to 8 for HDMI output\n");
		desired_bpp = 8*3;

		pipe_config->port_clock = clock_8bpc;
	}

	if (!pipe_config->bw_constrained) {
		DRM_DEBUG_KMS("forcing pipe bpp to %i for HDMI\n", desired_bpp);
		pipe_config->pipe_bpp = desired_bpp;
	}

	if (hdmi_port_clock_valid(intel_hdmi, pipe_config->port_clock,
				  false, force_dvi) != MODE_OK) {
		DRM_DEBUG_KMS("unsupported HDMI clock, rejecting mode\n");
		return false;
	}

	/* Set user selected PAR to incoming mode's member */
	adjusted_mode->picture_aspect_ratio = conn_state->picture_aspect_ratio;

	pipe_config->lane_count = 4;

	if (scdc->scrambling.supported && (INTEL_GEN(dev_priv) >= 10 ||
					   IS_GEMINILAKE(dev_priv))) {
		if (scdc->scrambling.low_rates)
			pipe_config->hdmi_scrambling = true;

		if (pipe_config->port_clock > 340000) {
			pipe_config->hdmi_scrambling = true;
			pipe_config->hdmi_high_tmds_clock_ratio = true;
		}
	}

	return true;
}

static void
intel_hdmi_unset_edid(struct drm_connector *connector)
{
	struct intel_hdmi *intel_hdmi = intel_attached_hdmi(connector);

	intel_hdmi->has_hdmi_sink = false;
	intel_hdmi->has_audio = false;
	intel_hdmi->rgb_quant_range_selectable = false;

	intel_hdmi->dp_dual_mode.type = DRM_DP_DUAL_MODE_NONE;
	intel_hdmi->dp_dual_mode.max_tmds_clock = 0;

	kfree(to_intel_connector(connector)->detect_edid);
	to_intel_connector(connector)->detect_edid = NULL;
}

static void
intel_hdmi_dp_dual_mode_detect(struct drm_connector *connector, bool has_edid)
{
	struct drm_i915_private *dev_priv = to_i915(connector->dev);
	struct intel_hdmi *hdmi = intel_attached_hdmi(connector);
	enum port port = hdmi_to_dig_port(hdmi)->base.port;
	struct i2c_adapter *adapter =
		intel_gmbus_get_adapter(dev_priv, hdmi->ddc_bus);
	enum drm_dp_dual_mode_type type = drm_dp_dual_mode_detect(adapter);

	/*
	 * Type 1 DVI adaptors are not required to implement any
	 * registers, so we can't always detect their presence.
	 * Ideally we should be able to check the state of the
	 * CONFIG1 pin, but no such luck on our hardware.
	 *
	 * The only method left to us is to check the VBT to see
	 * if the port is a dual mode capable DP port. But let's
	 * only do that when we sucesfully read the EDID, to avoid
	 * confusing log messages about DP dual mode adaptors when
	 * there's nothing connected to the port.
	 */
	if (type == DRM_DP_DUAL_MODE_UNKNOWN) {
		/* An overridden EDID imply that we want this port for testing.
		 * Make sure not to set limits for that port.
		 */
		if (has_edid && !connector->override_edid &&
		    intel_bios_is_port_dp_dual_mode(dev_priv, port)) {
			DRM_DEBUG_KMS("Assuming DP dual mode adaptor presence based on VBT\n");
			type = DRM_DP_DUAL_MODE_TYPE1_DVI;
		} else {
			type = DRM_DP_DUAL_MODE_NONE;
		}
	}

	if (type == DRM_DP_DUAL_MODE_NONE)
		return;

	hdmi->dp_dual_mode.type = type;
	hdmi->dp_dual_mode.max_tmds_clock =
		drm_dp_dual_mode_max_tmds_clock(type, adapter);

	DRM_DEBUG_KMS("DP dual mode adaptor (%s) detected (max TMDS clock: %d kHz)\n",
		      drm_dp_get_dual_mode_type_name(type),
		      hdmi->dp_dual_mode.max_tmds_clock);
}

static bool
intel_hdmi_set_edid(struct drm_connector *connector)
{
	struct drm_i915_private *dev_priv = to_i915(connector->dev);
	struct intel_hdmi *intel_hdmi = intel_attached_hdmi(connector);
	struct edid *edid;
	bool connected = false;
	struct i2c_adapter *i2c;

	intel_display_power_get(dev_priv, POWER_DOMAIN_GMBUS);

	i2c = intel_gmbus_get_adapter(dev_priv, intel_hdmi->ddc_bus);

	edid = drm_get_edid(connector, i2c);

	if (!edid && !intel_gmbus_is_forced_bit(i2c)) {
		DRM_DEBUG_KMS("HDMI GMBUS EDID read failed, retry using GPIO bit-banging\n");
		intel_gmbus_force_bit(i2c, true);
		edid = drm_get_edid(connector, i2c);
		intel_gmbus_force_bit(i2c, false);
	}

	intel_hdmi_dp_dual_mode_detect(connector, edid != NULL);

	intel_display_power_put(dev_priv, POWER_DOMAIN_GMBUS);

	to_intel_connector(connector)->detect_edid = edid;
	if (edid && edid->input & DRM_EDID_INPUT_DIGITAL) {
		intel_hdmi->rgb_quant_range_selectable =
			drm_rgb_quant_range_selectable(edid);

		intel_hdmi->has_audio = drm_detect_monitor_audio(edid);
		intel_hdmi->has_hdmi_sink = drm_detect_hdmi_monitor(edid);

		connected = true;
	}

	cec_notifier_set_phys_addr_from_edid(intel_hdmi->cec_notifier, edid);

	return connected;
}

static enum drm_connector_status
intel_hdmi_detect(struct drm_connector *connector, bool force)
{
	enum drm_connector_status status = connector_status_disconnected;
	struct drm_i915_private *dev_priv = to_i915(connector->dev);
	struct intel_hdmi *intel_hdmi = intel_attached_hdmi(connector);
<<<<<<< HEAD
=======
	struct intel_encoder *encoder = &hdmi_to_dig_port(intel_hdmi)->base;
>>>>>>> a28957b8

	DRM_DEBUG_KMS("[CONNECTOR:%d:%s]\n",
		      connector->base.id, connector->name);

	intel_display_power_get(dev_priv, POWER_DOMAIN_GMBUS);

	if (IS_ICELAKE(dev_priv) &&
	    !intel_digital_port_connected(encoder))
		goto out;

	intel_hdmi_unset_edid(connector);

	if (intel_hdmi_set_edid(connector))
		status = connector_status_connected;

out:
	intel_display_power_put(dev_priv, POWER_DOMAIN_GMBUS);

	if (status != connector_status_connected)
		cec_notifier_phys_addr_invalidate(intel_hdmi->cec_notifier);

	return status;
}

static void
intel_hdmi_force(struct drm_connector *connector)
{
	DRM_DEBUG_KMS("[CONNECTOR:%d:%s]\n",
		      connector->base.id, connector->name);

	intel_hdmi_unset_edid(connector);

	if (connector->status != connector_status_connected)
		return;

	intel_hdmi_set_edid(connector);
}

static int intel_hdmi_get_modes(struct drm_connector *connector)
{
	struct edid *edid;

	edid = to_intel_connector(connector)->detect_edid;
	if (edid == NULL)
		return 0;

	return intel_connector_update_modes(connector, edid);
}

static void intel_hdmi_pre_enable(struct intel_encoder *encoder,
				  const struct intel_crtc_state *pipe_config,
				  const struct drm_connector_state *conn_state)
{
	struct intel_digital_port *intel_dig_port =
		enc_to_dig_port(&encoder->base);

	intel_hdmi_prepare(encoder, pipe_config);

	intel_dig_port->set_infoframes(&encoder->base,
				       pipe_config->has_infoframe,
				       pipe_config, conn_state);
}

static void vlv_hdmi_pre_enable(struct intel_encoder *encoder,
				const struct intel_crtc_state *pipe_config,
				const struct drm_connector_state *conn_state)
{
	struct intel_digital_port *dport = enc_to_dig_port(&encoder->base);
	struct drm_i915_private *dev_priv = to_i915(encoder->base.dev);

	vlv_phy_pre_encoder_enable(encoder, pipe_config);

	/* HDMI 1.0V-2dB */
	vlv_set_phy_signal_level(encoder, 0x2b245f5f, 0x00002000, 0x5578b83a,
				 0x2b247878);

	dport->set_infoframes(&encoder->base,
			      pipe_config->has_infoframe,
			      pipe_config, conn_state);

	g4x_enable_hdmi(encoder, pipe_config, conn_state);

	vlv_wait_port_ready(dev_priv, dport, 0x0);
}

static void vlv_hdmi_pre_pll_enable(struct intel_encoder *encoder,
				    const struct intel_crtc_state *pipe_config,
				    const struct drm_connector_state *conn_state)
{
	intel_hdmi_prepare(encoder, pipe_config);

	vlv_phy_pre_pll_enable(encoder, pipe_config);
}

static void chv_hdmi_pre_pll_enable(struct intel_encoder *encoder,
				    const struct intel_crtc_state *pipe_config,
				    const struct drm_connector_state *conn_state)
{
	intel_hdmi_prepare(encoder, pipe_config);

	chv_phy_pre_pll_enable(encoder, pipe_config);
}

static void chv_hdmi_post_pll_disable(struct intel_encoder *encoder,
				      const struct intel_crtc_state *old_crtc_state,
				      const struct drm_connector_state *old_conn_state)
{
	chv_phy_post_pll_disable(encoder, old_crtc_state);
}

static void vlv_hdmi_post_disable(struct intel_encoder *encoder,
				  const struct intel_crtc_state *old_crtc_state,
				  const struct drm_connector_state *old_conn_state)
{
	/* Reset lanes to avoid HDMI flicker (VLV w/a) */
	vlv_phy_reset_lanes(encoder, old_crtc_state);
}

static void chv_hdmi_post_disable(struct intel_encoder *encoder,
				  const struct intel_crtc_state *old_crtc_state,
				  const struct drm_connector_state *old_conn_state)
{
	struct drm_device *dev = encoder->base.dev;
	struct drm_i915_private *dev_priv = to_i915(dev);

	mutex_lock(&dev_priv->sb_lock);

	/* Assert data lane reset */
	chv_data_lane_soft_reset(encoder, old_crtc_state, true);

	mutex_unlock(&dev_priv->sb_lock);
}

static void chv_hdmi_pre_enable(struct intel_encoder *encoder,
				const struct intel_crtc_state *pipe_config,
				const struct drm_connector_state *conn_state)
{
	struct intel_digital_port *dport = enc_to_dig_port(&encoder->base);
	struct drm_device *dev = encoder->base.dev;
	struct drm_i915_private *dev_priv = to_i915(dev);

	chv_phy_pre_encoder_enable(encoder, pipe_config);

	/* FIXME: Program the support xxx V-dB */
	/* Use 800mV-0dB */
	chv_set_phy_signal_level(encoder, 128, 102, false);

	dport->set_infoframes(&encoder->base,
			      pipe_config->has_infoframe,
			      pipe_config, conn_state);

	g4x_enable_hdmi(encoder, pipe_config, conn_state);

	vlv_wait_port_ready(dev_priv, dport, 0x0);

	/* Second common lane will stay alive on its own now */
	chv_phy_release_cl2_override(encoder);
}

static void intel_hdmi_destroy(struct drm_connector *connector)
{
	if (intel_attached_hdmi(connector)->cec_notifier)
		cec_notifier_put(intel_attached_hdmi(connector)->cec_notifier);
	kfree(to_intel_connector(connector)->detect_edid);
	drm_connector_cleanup(connector);
	kfree(connector);
}

static const struct drm_connector_funcs intel_hdmi_connector_funcs = {
	.detect = intel_hdmi_detect,
	.force = intel_hdmi_force,
	.fill_modes = drm_helper_probe_single_connector_modes,
	.atomic_get_property = intel_digital_connector_atomic_get_property,
	.atomic_set_property = intel_digital_connector_atomic_set_property,
	.late_register = intel_connector_register,
	.early_unregister = intel_connector_unregister,
	.destroy = intel_hdmi_destroy,
	.atomic_destroy_state = drm_atomic_helper_connector_destroy_state,
	.atomic_duplicate_state = intel_digital_connector_duplicate_state,
};

static const struct drm_connector_helper_funcs intel_hdmi_connector_helper_funcs = {
	.get_modes = intel_hdmi_get_modes,
	.mode_valid = intel_hdmi_mode_valid,
	.atomic_check = intel_digital_connector_atomic_check,
};

static const struct drm_encoder_funcs intel_hdmi_enc_funcs = {
	.destroy = intel_encoder_destroy,
};

static void
intel_hdmi_add_properties(struct intel_hdmi *intel_hdmi, struct drm_connector *connector)
{
	intel_attach_force_audio_property(connector);
	intel_attach_broadcast_rgb_property(connector);
	intel_attach_aspect_ratio_property(connector);
	drm_connector_attach_content_type_property(connector);
	connector->state->picture_aspect_ratio = HDMI_PICTURE_ASPECT_NONE;
}

/*
 * intel_hdmi_handle_sink_scrambling: handle sink scrambling/clock ratio setup
 * @encoder: intel_encoder
 * @connector: drm_connector
 * @high_tmds_clock_ratio = bool to indicate if the function needs to set
 *  or reset the high tmds clock ratio for scrambling
 * @scrambling: bool to Indicate if the function needs to set or reset
 *  sink scrambling
 *
 * This function handles scrambling on HDMI 2.0 capable sinks.
 * If required clock rate is > 340 Mhz && scrambling is supported by sink
 * it enables scrambling. This should be called before enabling the HDMI
 * 2.0 port, as the sink can choose to disable the scrambling if it doesn't
 * detect a scrambled clock within 100 ms.
 *
 * Returns:
 * True on success, false on failure.
 */
bool intel_hdmi_handle_sink_scrambling(struct intel_encoder *encoder,
				       struct drm_connector *connector,
				       bool high_tmds_clock_ratio,
				       bool scrambling)
{
	struct drm_i915_private *dev_priv = to_i915(encoder->base.dev);
	struct intel_hdmi *intel_hdmi = enc_to_intel_hdmi(&encoder->base);
	struct drm_scrambling *sink_scrambling =
		&connector->display_info.hdmi.scdc.scrambling;
	struct i2c_adapter *adapter =
		intel_gmbus_get_adapter(dev_priv, intel_hdmi->ddc_bus);

	if (!sink_scrambling->supported)
		return true;

	DRM_DEBUG_KMS("[CONNECTOR:%d:%s] scrambling=%s, TMDS bit clock ratio=1/%d\n",
		      connector->base.id, connector->name,
		      yesno(scrambling), high_tmds_clock_ratio ? 40 : 10);

	/* Set TMDS bit clock ratio to 1/40 or 1/10, and enable/disable scrambling */
	return drm_scdc_set_high_tmds_clock_ratio(adapter,
						  high_tmds_clock_ratio) &&
		drm_scdc_set_scrambling(adapter, scrambling);
}

static u8 chv_port_to_ddc_pin(struct drm_i915_private *dev_priv, enum port port)
{
	u8 ddc_pin;

	switch (port) {
	case PORT_B:
		ddc_pin = GMBUS_PIN_DPB;
		break;
	case PORT_C:
		ddc_pin = GMBUS_PIN_DPC;
		break;
	case PORT_D:
		ddc_pin = GMBUS_PIN_DPD_CHV;
		break;
	default:
		MISSING_CASE(port);
		ddc_pin = GMBUS_PIN_DPB;
		break;
	}
	return ddc_pin;
}

static u8 bxt_port_to_ddc_pin(struct drm_i915_private *dev_priv, enum port port)
{
	u8 ddc_pin;

	switch (port) {
	case PORT_B:
		ddc_pin = GMBUS_PIN_1_BXT;
		break;
	case PORT_C:
		ddc_pin = GMBUS_PIN_2_BXT;
		break;
	default:
		MISSING_CASE(port);
		ddc_pin = GMBUS_PIN_1_BXT;
		break;
	}
	return ddc_pin;
}

static u8 cnp_port_to_ddc_pin(struct drm_i915_private *dev_priv,
			      enum port port)
{
	u8 ddc_pin;

	switch (port) {
	case PORT_B:
		ddc_pin = GMBUS_PIN_1_BXT;
		break;
	case PORT_C:
		ddc_pin = GMBUS_PIN_2_BXT;
		break;
	case PORT_D:
		ddc_pin = GMBUS_PIN_4_CNP;
		break;
	case PORT_F:
		ddc_pin = GMBUS_PIN_3_BXT;
		break;
	default:
		MISSING_CASE(port);
		ddc_pin = GMBUS_PIN_1_BXT;
		break;
	}
	return ddc_pin;
}

static u8 icl_port_to_ddc_pin(struct drm_i915_private *dev_priv, enum port port)
{
	u8 ddc_pin;

	switch (port) {
	case PORT_A:
		ddc_pin = GMBUS_PIN_1_BXT;
		break;
	case PORT_B:
		ddc_pin = GMBUS_PIN_2_BXT;
		break;
	case PORT_C:
		ddc_pin = GMBUS_PIN_9_TC1_ICP;
		break;
	case PORT_D:
		ddc_pin = GMBUS_PIN_10_TC2_ICP;
		break;
	case PORT_E:
		ddc_pin = GMBUS_PIN_11_TC3_ICP;
		break;
	case PORT_F:
		ddc_pin = GMBUS_PIN_12_TC4_ICP;
		break;
	default:
		MISSING_CASE(port);
		ddc_pin = GMBUS_PIN_2_BXT;
		break;
	}
	return ddc_pin;
}

static u8 g4x_port_to_ddc_pin(struct drm_i915_private *dev_priv,
			      enum port port)
{
	u8 ddc_pin;

	switch (port) {
	case PORT_B:
		ddc_pin = GMBUS_PIN_DPB;
		break;
	case PORT_C:
		ddc_pin = GMBUS_PIN_DPC;
		break;
	case PORT_D:
		ddc_pin = GMBUS_PIN_DPD;
		break;
	default:
		MISSING_CASE(port);
		ddc_pin = GMBUS_PIN_DPB;
		break;
	}
	return ddc_pin;
}

static u8 intel_hdmi_ddc_pin(struct drm_i915_private *dev_priv,
			     enum port port)
{
	const struct ddi_vbt_port_info *info =
		&dev_priv->vbt.ddi_port_info[port];
	u8 ddc_pin;

	if (info->alternate_ddc_pin) {
		DRM_DEBUG_KMS("Using DDC pin 0x%x for port %c (VBT)\n",
			      info->alternate_ddc_pin, port_name(port));
		return info->alternate_ddc_pin;
	}

	if (IS_CHERRYVIEW(dev_priv))
		ddc_pin = chv_port_to_ddc_pin(dev_priv, port);
	else if (IS_GEN9_LP(dev_priv))
		ddc_pin = bxt_port_to_ddc_pin(dev_priv, port);
	else if (HAS_PCH_CNP(dev_priv))
		ddc_pin = cnp_port_to_ddc_pin(dev_priv, port);
	else if (HAS_PCH_ICP(dev_priv))
		ddc_pin = icl_port_to_ddc_pin(dev_priv, port);
	else
		ddc_pin = g4x_port_to_ddc_pin(dev_priv, port);

	DRM_DEBUG_KMS("Using DDC pin 0x%x for port %c (platform default)\n",
		      ddc_pin, port_name(port));

	return ddc_pin;
}

void intel_infoframe_init(struct intel_digital_port *intel_dig_port)
{
	struct drm_i915_private *dev_priv =
		to_i915(intel_dig_port->base.base.dev);

	if (IS_VALLEYVIEW(dev_priv) || IS_CHERRYVIEW(dev_priv)) {
		intel_dig_port->write_infoframe = vlv_write_infoframe;
		intel_dig_port->set_infoframes = vlv_set_infoframes;
		intel_dig_port->infoframe_enabled = vlv_infoframe_enabled;
	} else if (IS_G4X(dev_priv)) {
		intel_dig_port->write_infoframe = g4x_write_infoframe;
		intel_dig_port->set_infoframes = g4x_set_infoframes;
		intel_dig_port->infoframe_enabled = g4x_infoframe_enabled;
	} else if (HAS_DDI(dev_priv)) {
		intel_dig_port->write_infoframe = hsw_write_infoframe;
		intel_dig_port->set_infoframes = hsw_set_infoframes;
		intel_dig_port->infoframe_enabled = hsw_infoframe_enabled;
	} else if (HAS_PCH_IBX(dev_priv)) {
		intel_dig_port->write_infoframe = ibx_write_infoframe;
		intel_dig_port->set_infoframes = ibx_set_infoframes;
		intel_dig_port->infoframe_enabled = ibx_infoframe_enabled;
	} else {
		intel_dig_port->write_infoframe = cpt_write_infoframe;
		intel_dig_port->set_infoframes = cpt_set_infoframes;
		intel_dig_port->infoframe_enabled = cpt_infoframe_enabled;
	}
}

void intel_hdmi_init_connector(struct intel_digital_port *intel_dig_port,
			       struct intel_connector *intel_connector)
{
	struct drm_connector *connector = &intel_connector->base;
	struct intel_hdmi *intel_hdmi = &intel_dig_port->hdmi;
	struct intel_encoder *intel_encoder = &intel_dig_port->base;
	struct drm_device *dev = intel_encoder->base.dev;
	struct drm_i915_private *dev_priv = to_i915(dev);
	enum port port = intel_encoder->port;

	DRM_DEBUG_KMS("Adding HDMI connector on port %c\n",
		      port_name(port));

	if (WARN(intel_dig_port->max_lanes < 4,
		 "Not enough lanes (%d) for HDMI on port %c\n",
		 intel_dig_port->max_lanes, port_name(port)))
		return;

	drm_connector_init(dev, connector, &intel_hdmi_connector_funcs,
			   DRM_MODE_CONNECTOR_HDMIA);
	drm_connector_helper_add(connector, &intel_hdmi_connector_helper_funcs);

	connector->interlace_allowed = 1;
	connector->doublescan_allowed = 0;
	connector->stereo_allowed = 1;

	if (INTEL_GEN(dev_priv) >= 10 || IS_GEMINILAKE(dev_priv))
		connector->ycbcr_420_allowed = true;

	intel_hdmi->ddc_bus = intel_hdmi_ddc_pin(dev_priv, port);

	if (WARN_ON(port == PORT_A))
		return;
	intel_encoder->hpd_pin = intel_hpd_pin_default(dev_priv, port);

	if (HAS_DDI(dev_priv))
		intel_connector->get_hw_state = intel_ddi_connector_get_hw_state;
	else
		intel_connector->get_hw_state = intel_connector_get_hw_state;

	intel_hdmi_add_properties(intel_hdmi, connector);

	if (is_hdcp_supported(dev_priv, port)) {
		int ret = intel_hdcp_init(intel_connector,
					  &intel_hdmi_hdcp_shim);
		if (ret)
			DRM_DEBUG_KMS("HDCP init failed, skipping.\n");
	}

	intel_connector_attach_encoder(intel_connector, intel_encoder);
	intel_hdmi->attached_connector = intel_connector;

	/* For G4X desktop chip, PEG_BAND_GAP_DATA 3:0 must first be written
	 * 0xd.  Failure to do so will result in spurious interrupts being
	 * generated on the port when a cable is not attached.
	 */
	if (IS_G45(dev_priv)) {
		u32 temp = I915_READ(PEG_BAND_GAP_DATA);
		I915_WRITE(PEG_BAND_GAP_DATA, (temp & ~0xf) | 0xd);
	}

	intel_hdmi->cec_notifier = cec_notifier_get_conn(dev->dev,
							 port_identifier(port));
	if (!intel_hdmi->cec_notifier)
		DRM_DEBUG_KMS("CEC notifier get failed\n");
}

void intel_hdmi_init(struct drm_i915_private *dev_priv,
		     i915_reg_t hdmi_reg, enum port port)
{
	struct intel_digital_port *intel_dig_port;
	struct intel_encoder *intel_encoder;
	struct intel_connector *intel_connector;

	intel_dig_port = kzalloc(sizeof(*intel_dig_port), GFP_KERNEL);
	if (!intel_dig_port)
		return;

	intel_connector = intel_connector_alloc();
	if (!intel_connector) {
		kfree(intel_dig_port);
		return;
	}

	intel_encoder = &intel_dig_port->base;

	drm_encoder_init(&dev_priv->drm, &intel_encoder->base,
			 &intel_hdmi_enc_funcs, DRM_MODE_ENCODER_TMDS,
			 "HDMI %c", port_name(port));

	intel_encoder->hotplug = intel_encoder_hotplug;
	intel_encoder->compute_config = intel_hdmi_compute_config;
	if (HAS_PCH_SPLIT(dev_priv)) {
		intel_encoder->disable = pch_disable_hdmi;
		intel_encoder->post_disable = pch_post_disable_hdmi;
	} else {
		intel_encoder->disable = g4x_disable_hdmi;
	}
	intel_encoder->get_hw_state = intel_hdmi_get_hw_state;
	intel_encoder->get_config = intel_hdmi_get_config;
	if (IS_CHERRYVIEW(dev_priv)) {
		intel_encoder->pre_pll_enable = chv_hdmi_pre_pll_enable;
		intel_encoder->pre_enable = chv_hdmi_pre_enable;
		intel_encoder->enable = vlv_enable_hdmi;
		intel_encoder->post_disable = chv_hdmi_post_disable;
		intel_encoder->post_pll_disable = chv_hdmi_post_pll_disable;
	} else if (IS_VALLEYVIEW(dev_priv)) {
		intel_encoder->pre_pll_enable = vlv_hdmi_pre_pll_enable;
		intel_encoder->pre_enable = vlv_hdmi_pre_enable;
		intel_encoder->enable = vlv_enable_hdmi;
		intel_encoder->post_disable = vlv_hdmi_post_disable;
	} else {
		intel_encoder->pre_enable = intel_hdmi_pre_enable;
		if (HAS_PCH_CPT(dev_priv))
			intel_encoder->enable = cpt_enable_hdmi;
		else if (HAS_PCH_IBX(dev_priv))
			intel_encoder->enable = ibx_enable_hdmi;
		else
			intel_encoder->enable = g4x_enable_hdmi;
	}

	intel_encoder->type = INTEL_OUTPUT_HDMI;
	intel_encoder->power_domain = intel_port_to_power_domain(port);
	intel_encoder->port = port;
	if (IS_CHERRYVIEW(dev_priv)) {
		if (port == PORT_D)
			intel_encoder->crtc_mask = 1 << 2;
		else
			intel_encoder->crtc_mask = (1 << 0) | (1 << 1);
	} else {
		intel_encoder->crtc_mask = (1 << 0) | (1 << 1) | (1 << 2);
	}
	intel_encoder->cloneable = 1 << INTEL_OUTPUT_ANALOG;
	/*
	 * BSpec is unclear about HDMI+HDMI cloning on g4x, but it seems
	 * to work on real hardware. And since g4x can send infoframes to
	 * only one port anyway, nothing is lost by allowing it.
	 */
	if (IS_G4X(dev_priv))
		intel_encoder->cloneable |= 1 << INTEL_OUTPUT_HDMI;

	intel_dig_port->hdmi.hdmi_reg = hdmi_reg;
	intel_dig_port->dp.output_reg = INVALID_MMIO_REG;
	intel_dig_port->max_lanes = 4;

	intel_infoframe_init(intel_dig_port);

	intel_hdmi_init_connector(intel_dig_port, intel_connector);
}<|MERGE_RESOLUTION|>--- conflicted
+++ resolved
@@ -1914,10 +1914,7 @@
 	enum drm_connector_status status = connector_status_disconnected;
 	struct drm_i915_private *dev_priv = to_i915(connector->dev);
 	struct intel_hdmi *intel_hdmi = intel_attached_hdmi(connector);
-<<<<<<< HEAD
-=======
 	struct intel_encoder *encoder = &hdmi_to_dig_port(intel_hdmi)->base;
->>>>>>> a28957b8
 
 	DRM_DEBUG_KMS("[CONNECTOR:%d:%s]\n",
 		      connector->base.id, connector->name);
