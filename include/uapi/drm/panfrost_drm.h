/* SPDX-License-Identifier: MIT */
/*
 * Copyright © 2014-2018 Broadcom
 * Copyright © 2019 Collabora ltd.
 */
#ifndef _PANFROST_DRM_H_
#define _PANFROST_DRM_H_

#include "drm.h"

#if defined(__cplusplus)
extern "C" {
#endif

#define DRM_PANFROST_SUBMIT			0x00
#define DRM_PANFROST_WAIT_BO			0x01
#define DRM_PANFROST_CREATE_BO			0x02
#define DRM_PANFROST_MMAP_BO			0x03
#define DRM_PANFROST_GET_PARAM			0x04
#define DRM_PANFROST_GET_BO_OFFSET		0x05
#define DRM_PANFROST_PERFCNT_ENABLE		0x06
#define DRM_PANFROST_PERFCNT_DUMP		0x07
#define DRM_PANFROST_MADVISE			0x08

#define DRM_IOCTL_PANFROST_SUBMIT		DRM_IOW(DRM_COMMAND_BASE + DRM_PANFROST_SUBMIT, struct drm_panfrost_submit)
#define DRM_IOCTL_PANFROST_WAIT_BO		DRM_IOW(DRM_COMMAND_BASE + DRM_PANFROST_WAIT_BO, struct drm_panfrost_wait_bo)
#define DRM_IOCTL_PANFROST_CREATE_BO		DRM_IOWR(DRM_COMMAND_BASE + DRM_PANFROST_CREATE_BO, struct drm_panfrost_create_bo)
#define DRM_IOCTL_PANFROST_MMAP_BO		DRM_IOWR(DRM_COMMAND_BASE + DRM_PANFROST_MMAP_BO, struct drm_panfrost_mmap_bo)
#define DRM_IOCTL_PANFROST_GET_PARAM		DRM_IOWR(DRM_COMMAND_BASE + DRM_PANFROST_GET_PARAM, struct drm_panfrost_get_param)
#define DRM_IOCTL_PANFROST_GET_BO_OFFSET	DRM_IOWR(DRM_COMMAND_BASE + DRM_PANFROST_GET_BO_OFFSET, struct drm_panfrost_get_bo_offset)
#define DRM_IOCTL_PANFROST_MADVISE		DRM_IOWR(DRM_COMMAND_BASE + DRM_PANFROST_MADVISE, struct drm_panfrost_madvise)

/*
 * Unstable ioctl(s): only exposed when the unsafe unstable_ioctls module
 * param is set to true.
 * All these ioctl(s) are subject to deprecation, so please don't rely on
 * them for anything but debugging purpose.
 */
#define DRM_IOCTL_PANFROST_PERFCNT_ENABLE	DRM_IOW(DRM_COMMAND_BASE + DRM_PANFROST_PERFCNT_ENABLE, struct drm_panfrost_perfcnt_enable)
#define DRM_IOCTL_PANFROST_PERFCNT_DUMP		DRM_IOW(DRM_COMMAND_BASE + DRM_PANFROST_PERFCNT_DUMP, struct drm_panfrost_perfcnt_dump)

#define PANFROST_JD_REQ_FS (1 << 0)
/**
 * struct drm_panfrost_submit - ioctl argument for submitting commands to the 3D
 * engine.
 *
 * This asks the kernel to have the GPU execute a render command list.
 */
struct drm_panfrost_submit {

	/** Address to GPU mapping of job descriptor */
	__u64 jc;

	/** An optional array of sync objects to wait on before starting this job. */
	__u64 in_syncs;

	/** Number of sync objects to wait on before starting this job. */
	__u32 in_sync_count;

	/** An optional sync object to place the completion fence in. */
	__u32 out_sync;

	/** Pointer to a u32 array of the BOs that are referenced by the job. */
	__u64 bo_handles;

	/** Number of BO handles passed in (size is that times 4). */
	__u32 bo_handle_count;

	/** A combination of PANFROST_JD_REQ_* */
	__u32 requirements;
};

/**
 * struct drm_panfrost_wait_bo - ioctl argument for waiting for
 * completion of the last DRM_PANFROST_SUBMIT on a BO.
 *
 * This is useful for cases where multiple processes might be
 * rendering to a BO and you want to wait for all rendering to be
 * completed.
 */
struct drm_panfrost_wait_bo {
	__u32 handle;
	__u32 pad;
	__s64 timeout_ns;	/* absolute */
};

/* Valid flags to pass to drm_panfrost_create_bo */
#define PANFROST_BO_NOEXEC	1
#define PANFROST_BO_HEAP	2

/**
 * struct drm_panfrost_create_bo - ioctl argument for creating Panfrost BOs.
 *
 * The flags argument is a bit mask of PANFROST_BO_* flags.
 */
struct drm_panfrost_create_bo {
	__u32 size;
	__u32 flags;
	/** Returned GEM handle for the BO. */
	__u32 handle;
	/* Pad, must be zero-filled. */
	__u32 pad;
	/**
	 * Returned offset for the BO in the GPU address space.  This offset
	 * is private to the DRM fd and is valid for the lifetime of the GEM
	 * handle.
	 *
	 * This offset value will always be nonzero, since various HW
	 * units treat 0 specially.
	 */
	__u64 offset;
};

/**
 * struct drm_panfrost_mmap_bo - ioctl argument for mapping Panfrost BOs.
 *
 * This doesn't actually perform an mmap.  Instead, it returns the
 * offset you need to use in an mmap on the DRM device node.  This
 * means that tools like valgrind end up knowing about the mapped
 * memory.
 *
 * There are currently no values for the flags argument, but it may be
 * used in a future extension.
 */
struct drm_panfrost_mmap_bo {
	/** Handle for the object being mapped. */
	__u32 handle;
	__u32 flags;
	/** offset into the drm node to use for subsequent mmap call. */
	__u64 offset;
};

enum drm_panfrost_param {
	DRM_PANFROST_PARAM_GPU_PROD_ID,
	DRM_PANFROST_PARAM_GPU_REVISION,
	DRM_PANFROST_PARAM_SHADER_PRESENT,
	DRM_PANFROST_PARAM_TILER_PRESENT,
	DRM_PANFROST_PARAM_L2_PRESENT,
	DRM_PANFROST_PARAM_STACK_PRESENT,
	DRM_PANFROST_PARAM_AS_PRESENT,
	DRM_PANFROST_PARAM_JS_PRESENT,
	DRM_PANFROST_PARAM_L2_FEATURES,
	DRM_PANFROST_PARAM_CORE_FEATURES,
	DRM_PANFROST_PARAM_TILER_FEATURES,
	DRM_PANFROST_PARAM_MEM_FEATURES,
	DRM_PANFROST_PARAM_MMU_FEATURES,
	DRM_PANFROST_PARAM_THREAD_FEATURES,
	DRM_PANFROST_PARAM_MAX_THREADS,
	DRM_PANFROST_PARAM_THREAD_MAX_WORKGROUP_SZ,
	DRM_PANFROST_PARAM_THREAD_MAX_BARRIER_SZ,
	DRM_PANFROST_PARAM_COHERENCY_FEATURES,
	DRM_PANFROST_PARAM_TEXTURE_FEATURES0,
	DRM_PANFROST_PARAM_TEXTURE_FEATURES1,
	DRM_PANFROST_PARAM_TEXTURE_FEATURES2,
	DRM_PANFROST_PARAM_TEXTURE_FEATURES3,
	DRM_PANFROST_PARAM_JS_FEATURES0,
	DRM_PANFROST_PARAM_JS_FEATURES1,
	DRM_PANFROST_PARAM_JS_FEATURES2,
	DRM_PANFROST_PARAM_JS_FEATURES3,
	DRM_PANFROST_PARAM_JS_FEATURES4,
	DRM_PANFROST_PARAM_JS_FEATURES5,
	DRM_PANFROST_PARAM_JS_FEATURES6,
	DRM_PANFROST_PARAM_JS_FEATURES7,
	DRM_PANFROST_PARAM_JS_FEATURES8,
	DRM_PANFROST_PARAM_JS_FEATURES9,
	DRM_PANFROST_PARAM_JS_FEATURES10,
	DRM_PANFROST_PARAM_JS_FEATURES11,
	DRM_PANFROST_PARAM_JS_FEATURES12,
	DRM_PANFROST_PARAM_JS_FEATURES13,
	DRM_PANFROST_PARAM_JS_FEATURES14,
	DRM_PANFROST_PARAM_JS_FEATURES15,
	DRM_PANFROST_PARAM_NR_CORE_GROUPS,
	DRM_PANFROST_PARAM_THREAD_TLS_ALLOC,
	DRM_PANFROST_PARAM_AFBC_FEATURES,
};

struct drm_panfrost_get_param {
	__u32 param;
	__u32 pad;
	__u64 value;
};

/**
 * Returns the offset for the BO in the GPU address space for this DRM fd.
 * This is the same value returned by drm_panfrost_create_bo, if that was called
 * from this DRM fd.
 */
struct drm_panfrost_get_bo_offset {
	__u32 handle;
	__u32 pad;
	__u64 offset;
};

struct drm_panfrost_perfcnt_enable {
	__u32 enable;
	/*
	 * On bifrost we have 2 sets of counters, this parameter defines the
	 * one to track.
	 */
	__u32 counterset;
};

struct drm_panfrost_perfcnt_dump {
	__u64 buf_ptr;
};

/* madvise provides a way to tell the kernel in case a buffers contents
 * can be discarded under memory pressure, which is useful for userspace
 * bo cache where we want to optimistically hold on to buffer allocate
 * and potential mmap, but allow the pages to be discarded under memory
 * pressure.
 *
 * Typical usage would involve madvise(DONTNEED) when buffer enters BO
 * cache, and madvise(WILLNEED) if trying to recycle buffer from BO cache.
 * In the WILLNEED case, 'retained' indicates to userspace whether the
 * backing pages still exist.
 */
#define PANFROST_MADV_WILLNEED 0	/* backing pages are needed, status returned in 'retained' */
#define PANFROST_MADV_DONTNEED 1	/* backing pages not needed */

struct drm_panfrost_madvise {
	__u32 handle;         /* in, GEM handle */
	__u32 madv;           /* in, PANFROST_MADV_x */
	__u32 retained;       /* out, whether backing store still exists */
};

/* Definitions for coredump decoding in user space */
#define PANFROSTDUMP_MAJOR 1
#define PANFROSTDUMP_MINOR 0

#define PANFROSTDUMP_MAGIC 0x464E4150 /* PANF */

#define PANFROSTDUMP_BUF_REG 0
#define PANFROSTDUMP_BUF_BOMAP (PANFROSTDUMP_BUF_REG + 1)
#define PANFROSTDUMP_BUF_BO (PANFROSTDUMP_BUF_BOMAP + 1)
#define PANFROSTDUMP_BUF_TRAILER (PANFROSTDUMP_BUF_BO + 1)

/*
 * This structure is the native endianness of the dumping machine, tools can
 * detect the endianness by looking at the value in 'magic'.
 */
struct panfrost_dump_object_header {
	__u32 magic;
	__u32 type;
	__u32 file_size;
	__u32 file_offset;

	union {
		struct {
			__u64 jc;
			__u32 gpu_id;
			__u32 major;
			__u32 minor;
			__u64 nbos;
		} reghdr;

<<<<<<< HEAD
		struct pan_bomap_hdr {
=======
		struct {
>>>>>>> 163a7fbf
			__u32 valid;
			__u64 iova;
			__u32 data[2];
		} bomap;

		/*
		 * Force same size in case we want to expand the header
		 * with new fields and also keep it 512-byte aligned
		 */

		__u32 sizer[496];
	};
};

/* Registers object, an array of these */
struct panfrost_dump_registers {
	__u32 reg;
	__u32 value;
};

#if defined(__cplusplus)
}
#endif

#endif /* _PANFROST_DRM_H_ */<|MERGE_RESOLUTION|>--- conflicted
+++ resolved
@@ -254,11 +254,7 @@
 			__u64 nbos;
 		} reghdr;
 
-<<<<<<< HEAD
-		struct pan_bomap_hdr {
-=======
 		struct {
->>>>>>> 163a7fbf
 			__u32 valid;
 			__u64 iova;
 			__u32 data[2];
