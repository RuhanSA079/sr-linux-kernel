--- conflicted
+++ resolved
@@ -161,21 +161,12 @@
 
 #ifndef __attribute_const__
 #define __attribute_const__	__attribute__((__const__))
-<<<<<<< HEAD
 #endif
 
 #ifndef __noclone
 #define __noclone
 #endif
 
-=======
-#endif
-
-#ifndef __noclone
-#define __noclone
-#endif
-
->>>>>>> 23e542e5
 /* Helpers for emitting diagnostics in pragmas. */
 #ifndef __diag
 #define __diag(string)
@@ -235,8 +226,6 @@
 #define notrace			__attribute__((no_instrument_function))
 #endif
 
-<<<<<<< HEAD
-=======
 /*
  * it doesn't make sense on ARM (currently the only user of __naked)
  * to trace naked functions because then mcount is called without
@@ -245,7 +234,6 @@
  */
 #define __naked			__attribute__((naked)) notrace
 
->>>>>>> 23e542e5
 #define __compiler_offsetof(a, b)	__builtin_offsetof(a, b)
 
 /*
