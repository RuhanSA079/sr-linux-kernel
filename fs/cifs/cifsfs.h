--- conflicted
+++ resolved
@@ -150,9 +150,5 @@
 extern const struct export_operations cifs_export_ops;
 #endif /* CONFIG_CIFS_NFSD_EXPORT */
 
-<<<<<<< HEAD
-#define CIFS_VERSION   "2.15"
-=======
 #define CIFS_VERSION   "2.16"
->>>>>>> f17b5f06
 #endif				/* _CIFSFS_H */