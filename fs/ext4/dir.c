--- conflicted
+++ resolved
@@ -675,11 +675,7 @@
 		return memcmp(str, name->name, len);
 	}
 
-<<<<<<< HEAD
-	return ext4_ci_compare(dentry->d_parent->d_inode, name, &qstr);
-=======
 	return ext4_ci_compare(dentry->d_parent->d_inode, name, &qstr, false);
->>>>>>> 4ff96fb5
 }
 
 static int ext4_d_hash(const struct dentry *dentry, struct qstr *str)
