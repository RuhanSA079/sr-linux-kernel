--- conflicted
+++ resolved
@@ -241,11 +241,8 @@
 
 config ARCH_S32
 	bool "NXP S32 SoC Family"
-<<<<<<< HEAD
 	select ARCH_S32_CLK
-=======
-	select PINCTRL
->>>>>>> 23229def
+	select PINCTRL
 	help
 	  This enables support for the NXP S32 family of processors.
 
