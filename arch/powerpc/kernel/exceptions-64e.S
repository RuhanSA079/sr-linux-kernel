/*
 *  Boot code and exception vectors for Book3E processors
 *
 *  Copyright (C) 2007 Ben. Herrenschmidt (benh@kernel.crashing.org), IBM Corp.
 *
 *  This program is free software; you can redistribute it and/or
 *  modify it under the terms of the GNU General Public License
 *  as published by the Free Software Foundation; either version
 *  2 of the License, or (at your option) any later version.
 */

#include <linux/threads.h>
#include <asm/reg.h>
#include <asm/page.h>
#include <asm/ppc_asm.h>
#include <asm/asm-offsets.h>
#include <asm/cputable.h>
#include <asm/setup.h>
#include <asm/thread_info.h>
#include <asm/reg_a2.h>
#include <asm/exception-64e.h>
#include <asm/bug.h>
#include <asm/irqflags.h>
#include <asm/ptrace.h>
#include <asm/ppc-opcode.h>
#include <asm/mmu.h>
#include <asm/hw_irq.h>
#include <asm/kvm_asm.h>
#include <asm/kvm_booke_hv_asm.h>
#include <asm/feature-fixups.h>

/* XXX This will ultimately add space for a special exception save
 *     structure used to save things like SRR0/SRR1, SPRGs, MAS, etc...
 *     when taking special interrupts. For now we don't support that,
 *     special interrupts from within a non-standard level will probably
 *     blow you up
 */
#define SPECIAL_EXC_SRR0	0
#define SPECIAL_EXC_SRR1	1
#define SPECIAL_EXC_SPRG_GEN	2
#define SPECIAL_EXC_SPRG_TLB	3
#define SPECIAL_EXC_MAS0	4
#define SPECIAL_EXC_MAS1	5
#define SPECIAL_EXC_MAS2	6
#define SPECIAL_EXC_MAS3	7
#define SPECIAL_EXC_MAS6	8
#define SPECIAL_EXC_MAS7	9
#define SPECIAL_EXC_MAS5	10	/* E.HV only */
#define SPECIAL_EXC_MAS8	11	/* E.HV only */
#define SPECIAL_EXC_IRQHAPPENED	12
#define SPECIAL_EXC_DEAR	13
#define SPECIAL_EXC_ESR		14
#define SPECIAL_EXC_SOFTE	15
#define SPECIAL_EXC_CSRR0	16
#define SPECIAL_EXC_CSRR1	17
/* must be even to keep 16-byte stack alignment */
#define SPECIAL_EXC_END		18

#define SPECIAL_EXC_FRAME_SIZE	(INT_FRAME_SIZE + SPECIAL_EXC_END * 8)
#define SPECIAL_EXC_FRAME_OFFS  (INT_FRAME_SIZE - 288)

#define SPECIAL_EXC_STORE(reg, name) \
	std	reg, (SPECIAL_EXC_##name * 8 + SPECIAL_EXC_FRAME_OFFS)(r1)

#define SPECIAL_EXC_LOAD(reg, name) \
	ld	reg, (SPECIAL_EXC_##name * 8 + SPECIAL_EXC_FRAME_OFFS)(r1)

special_reg_save:
	lbz	r9,PACAIRQHAPPENED(r13)
	RECONCILE_IRQ_STATE(r3,r4)

	/*
	 * We only need (or have stack space) to save this stuff if
	 * we interrupted the kernel.
	 */
	ld	r3,_MSR(r1)
	andi.	r3,r3,MSR_PR
	bnelr

	/* Copy info into temporary exception thread info */
	ld	r11,PACAKSAVE(r13)
	CURRENT_THREAD_INFO(r11, r11)
	CURRENT_THREAD_INFO(r12, r1)
	ld	r10,TI_FLAGS(r11)
	std	r10,TI_FLAGS(r12)
	ld	r10,TI_PREEMPT(r11)
	std	r10,TI_PREEMPT(r12)
	ld	r10,TI_TASK(r11)
	std	r10,TI_TASK(r12)

	/*
	 * Advance to the next TLB exception frame for handler
	 * types that don't do it automatically.
	 */
	LOAD_REG_ADDR(r11,extlb_level_exc)
	lwz	r12,0(r11)
	mfspr	r10,SPRN_SPRG_TLB_EXFRAME
	add	r10,r10,r12
	mtspr	SPRN_SPRG_TLB_EXFRAME,r10

	/*
	 * Save registers needed to allow nesting of certain exceptions
	 * (such as TLB misses) inside special exception levels
	 */
	mfspr	r10,SPRN_SRR0
	SPECIAL_EXC_STORE(r10,SRR0)
	mfspr	r10,SPRN_SRR1
	SPECIAL_EXC_STORE(r10,SRR1)
	mfspr	r10,SPRN_SPRG_GEN_SCRATCH
	SPECIAL_EXC_STORE(r10,SPRG_GEN)
	mfspr	r10,SPRN_SPRG_TLB_SCRATCH
	SPECIAL_EXC_STORE(r10,SPRG_TLB)
	mfspr	r10,SPRN_MAS0
	SPECIAL_EXC_STORE(r10,MAS0)
	mfspr	r10,SPRN_MAS1
	SPECIAL_EXC_STORE(r10,MAS1)
	mfspr	r10,SPRN_MAS2
	SPECIAL_EXC_STORE(r10,MAS2)
	mfspr	r10,SPRN_MAS3
	SPECIAL_EXC_STORE(r10,MAS3)
	mfspr	r10,SPRN_MAS6
	SPECIAL_EXC_STORE(r10,MAS6)
	mfspr	r10,SPRN_MAS7
	SPECIAL_EXC_STORE(r10,MAS7)
BEGIN_FTR_SECTION
	mfspr	r10,SPRN_MAS5
	SPECIAL_EXC_STORE(r10,MAS5)
	mfspr	r10,SPRN_MAS8
	SPECIAL_EXC_STORE(r10,MAS8)

	/* MAS5/8 could have inappropriate values if we interrupted KVM code */
	li	r10,0
	mtspr	SPRN_MAS5,r10
	mtspr	SPRN_MAS8,r10
END_FTR_SECTION_IFSET(CPU_FTR_EMB_HV)
	SPECIAL_EXC_STORE(r9,IRQHAPPENED)

	mfspr	r10,SPRN_DEAR
	SPECIAL_EXC_STORE(r10,DEAR)
	mfspr	r10,SPRN_ESR
	SPECIAL_EXC_STORE(r10,ESR)

	lbz	r10,PACAIRQSOFTMASK(r13)
	SPECIAL_EXC_STORE(r10,SOFTE)
	ld	r10,_NIP(r1)
	SPECIAL_EXC_STORE(r10,CSRR0)
	ld	r10,_MSR(r1)
	SPECIAL_EXC_STORE(r10,CSRR1)

	blr

ret_from_level_except:
	ld	r3,_MSR(r1)
	andi.	r3,r3,MSR_PR
	beq	1f
	b	ret_from_except
1:

	LOAD_REG_ADDR(r11,extlb_level_exc)
	lwz	r12,0(r11)
	mfspr	r10,SPRN_SPRG_TLB_EXFRAME
	sub	r10,r10,r12
	mtspr	SPRN_SPRG_TLB_EXFRAME,r10

	/*
	 * It's possible that the special level exception interrupted a
	 * TLB miss handler, and inserted the same entry that the
	 * interrupted handler was about to insert.  On CPUs without TLB
	 * write conditional, this can result in a duplicate TLB entry.
	 * Wipe all non-bolted entries to be safe.
	 *
	 * Note that this doesn't protect against any TLB misses
	 * we may take accessing the stack from here to the end of
	 * the special level exception.  It's not clear how we can
	 * reasonably protect against that, but only CPUs with
	 * neither TLB write conditional nor bolted kernel memory
	 * are affected.  Do any such CPUs even exist?
	 */
	PPC_TLBILX_ALL(0,R0)

	REST_NVGPRS(r1)

	SPECIAL_EXC_LOAD(r10,SRR0)
	mtspr	SPRN_SRR0,r10
	SPECIAL_EXC_LOAD(r10,SRR1)
	mtspr	SPRN_SRR1,r10
	SPECIAL_EXC_LOAD(r10,SPRG_GEN)
	mtspr	SPRN_SPRG_GEN_SCRATCH,r10
	SPECIAL_EXC_LOAD(r10,SPRG_TLB)
	mtspr	SPRN_SPRG_TLB_SCRATCH,r10
	SPECIAL_EXC_LOAD(r10,MAS0)
	mtspr	SPRN_MAS0,r10
	SPECIAL_EXC_LOAD(r10,MAS1)
	mtspr	SPRN_MAS1,r10
	SPECIAL_EXC_LOAD(r10,MAS2)
	mtspr	SPRN_MAS2,r10
	SPECIAL_EXC_LOAD(r10,MAS3)
	mtspr	SPRN_MAS3,r10
	SPECIAL_EXC_LOAD(r10,MAS6)
	mtspr	SPRN_MAS6,r10
	SPECIAL_EXC_LOAD(r10,MAS7)
	mtspr	SPRN_MAS7,r10
BEGIN_FTR_SECTION
	SPECIAL_EXC_LOAD(r10,MAS5)
	mtspr	SPRN_MAS5,r10
	SPECIAL_EXC_LOAD(r10,MAS8)
	mtspr	SPRN_MAS8,r10
END_FTR_SECTION_IFSET(CPU_FTR_EMB_HV)

	lbz	r6,PACAIRQSOFTMASK(r13)
	ld	r5,SOFTE(r1)

	/* Interrupts had better not already be enabled... */
	tweqi	r6,IRQS_ENABLED

	andi.	r6,r5,IRQS_DISABLED
	bne	1f

	TRACE_ENABLE_INTS
	stb	r5,PACAIRQSOFTMASK(r13)
1:
	/*
	 * Restore PACAIRQHAPPENED rather than setting it based on
	 * the return MSR[EE], since we could have interrupted
	 * __check_irq_replay() or other inconsistent transitory
	 * states that must remain that way.
	 */
	SPECIAL_EXC_LOAD(r10,IRQHAPPENED)
	stb	r10,PACAIRQHAPPENED(r13)

	SPECIAL_EXC_LOAD(r10,DEAR)
	mtspr	SPRN_DEAR,r10
	SPECIAL_EXC_LOAD(r10,ESR)
	mtspr	SPRN_ESR,r10

	stdcx.	r0,0,r1		/* to clear the reservation */

	REST_4GPRS(2, r1)
	REST_4GPRS(6, r1)

	ld	r10,_CTR(r1)
	ld	r11,_XER(r1)
	mtctr	r10
	mtxer	r11

	blr

.macro ret_from_level srr0 srr1 paca_ex scratch
	bl	ret_from_level_except

	ld	r10,_LINK(r1)
	ld	r11,_CCR(r1)
	ld	r0,GPR13(r1)
	mtlr	r10
	mtcr	r11

	ld	r10,GPR10(r1)
	ld	r11,GPR11(r1)
	ld	r12,GPR12(r1)
	mtspr	\scratch,r0

	std	r10,\paca_ex+EX_R10(r13);
	std	r11,\paca_ex+EX_R11(r13);
	ld	r10,_NIP(r1)
	ld	r11,_MSR(r1)
	ld	r0,GPR0(r1)
	ld	r1,GPR1(r1)
	mtspr	\srr0,r10
	mtspr	\srr1,r11
	ld	r10,\paca_ex+EX_R10(r13)
	ld	r11,\paca_ex+EX_R11(r13)
	mfspr	r13,\scratch
.endm

ret_from_crit_except:
	ret_from_level SPRN_CSRR0 SPRN_CSRR1 PACA_EXCRIT SPRN_SPRG_CRIT_SCRATCH
	rfci

ret_from_mc_except:
	ret_from_level SPRN_MCSRR0 SPRN_MCSRR1 PACA_EXMC SPRN_SPRG_MC_SCRATCH
	rfmci

/* Exception prolog code for all exceptions */
#define EXCEPTION_PROLOG(n, intnum, type, addition)	    		    \
	mtspr	SPRN_SPRG_##type##_SCRATCH,r13;	/* get spare registers */   \
	mfspr	r13,SPRN_SPRG_PACA;	/* get PACA */			    \
	std	r10,PACA_EX##type+EX_R10(r13);				    \
	std	r11,PACA_EX##type+EX_R11(r13);				    \
	mfcr	r10;			/* save CR */			    \
	mfspr	r11,SPRN_##type##_SRR1;/* what are we coming from */	    \
	DO_KVM	intnum,SPRN_##type##_SRR1;    /* KVM hook */		    \
	stw	r10,PACA_EX##type+EX_CR(r13); /* save old CR in the PACA */ \
	addition;			/* additional code for that exc. */ \
	std	r1,PACA_EX##type+EX_R1(r13); /* save old r1 in the PACA */  \
	type##_SET_KSTACK;		/* get special stack if necessary */\
	andi.	r10,r11,MSR_PR;		/* save stack pointer */	    \
	beq	1f;			/* branch around if supervisor */   \
	ld	r1,PACAKSAVE(r13);	/* get kernel stack coming from usr */\
1:	type##_BTB_FLUSH		\
	cmpdi	cr1,r1,0;		/* check if SP makes sense */	    \
	bge-	cr1,exc_##n##_bad_stack;/* bad stack (TODO: out of line) */ \
	mfspr	r10,SPRN_##type##_SRR0;	/* read SRR0 before touching stack */

/* Exception type-specific macros */
#define	GEN_SET_KSTACK							    \
	subi	r1,r1,INT_FRAME_SIZE;	/* alloc frame on kernel stack */
#define SPRN_GEN_SRR0	SPRN_SRR0
#define SPRN_GEN_SRR1	SPRN_SRR1

#define	GDBELL_SET_KSTACK	GEN_SET_KSTACK
#define SPRN_GDBELL_SRR0	SPRN_GSRR0
#define SPRN_GDBELL_SRR1	SPRN_GSRR1

#define CRIT_SET_KSTACK						            \
	ld	r1,PACA_CRIT_STACK(r13);				    \
	subi	r1,r1,SPECIAL_EXC_FRAME_SIZE
#define SPRN_CRIT_SRR0	SPRN_CSRR0
#define SPRN_CRIT_SRR1	SPRN_CSRR1

#define DBG_SET_KSTACK						            \
	ld	r1,PACA_DBG_STACK(r13);					    \
	subi	r1,r1,SPECIAL_EXC_FRAME_SIZE
#define SPRN_DBG_SRR0	SPRN_DSRR0
#define SPRN_DBG_SRR1	SPRN_DSRR1

#define MC_SET_KSTACK						            \
	ld	r1,PACA_MC_STACK(r13);					    \
	subi	r1,r1,SPECIAL_EXC_FRAME_SIZE
#define SPRN_MC_SRR0	SPRN_MCSRR0
#define SPRN_MC_SRR1	SPRN_MCSRR1

#ifdef CONFIG_PPC_FSL_BOOK3E
#define GEN_BTB_FLUSH			\
	START_BTB_FLUSH_SECTION		\
		beq 1f;			\
		BTB_FLUSH(r10)			\
		1:		\
	END_BTB_FLUSH_SECTION

#define CRIT_BTB_FLUSH			\
	START_BTB_FLUSH_SECTION		\
		BTB_FLUSH(r10)		\
	END_BTB_FLUSH_SECTION

#define DBG_BTB_FLUSH CRIT_BTB_FLUSH
#define MC_BTB_FLUSH CRIT_BTB_FLUSH
#define GDBELL_BTB_FLUSH GEN_BTB_FLUSH
#else
#define GEN_BTB_FLUSH
#define CRIT_BTB_FLUSH
#define DBG_BTB_FLUSH
<<<<<<< HEAD
=======
#define MC_BTB_FLUSH
>>>>>>> 8b2fc005
#define GDBELL_BTB_FLUSH
#endif

#define NORMAL_EXCEPTION_PROLOG(n, intnum, addition)			    \
	EXCEPTION_PROLOG(n, intnum, GEN, addition##_GEN(n))

#define CRIT_EXCEPTION_PROLOG(n, intnum, addition)			    \
	EXCEPTION_PROLOG(n, intnum, CRIT, addition##_CRIT(n))

#define DBG_EXCEPTION_PROLOG(n, intnum, addition)			    \
	EXCEPTION_PROLOG(n, intnum, DBG, addition##_DBG(n))

#define MC_EXCEPTION_PROLOG(n, intnum, addition)			    \
	EXCEPTION_PROLOG(n, intnum, MC, addition##_MC(n))

#define GDBELL_EXCEPTION_PROLOG(n, intnum, addition)			    \
	EXCEPTION_PROLOG(n, intnum, GDBELL, addition##_GDBELL(n))

/* Variants of the "addition" argument for the prolog
 */
#define PROLOG_ADDITION_NONE_GEN(n)
#define PROLOG_ADDITION_NONE_GDBELL(n)
#define PROLOG_ADDITION_NONE_CRIT(n)
#define PROLOG_ADDITION_NONE_DBG(n)
#define PROLOG_ADDITION_NONE_MC(n)

#define PROLOG_ADDITION_MASKABLE_GEN(n)					    \
	lbz	r10,PACAIRQSOFTMASK(r13);	/* are irqs soft-masked? */ \
	andi.	r10,r10,IRQS_DISABLED;	/* yes -> go out of line */ \
	bne	masked_interrupt_book3e_##n

#define PROLOG_ADDITION_2REGS_GEN(n)					    \
	std	r14,PACA_EXGEN+EX_R14(r13);				    \
	std	r15,PACA_EXGEN+EX_R15(r13)

#define PROLOG_ADDITION_1REG_GEN(n)					    \
	std	r14,PACA_EXGEN+EX_R14(r13);

#define PROLOG_ADDITION_2REGS_CRIT(n)					    \
	std	r14,PACA_EXCRIT+EX_R14(r13);				    \
	std	r15,PACA_EXCRIT+EX_R15(r13)

#define PROLOG_ADDITION_2REGS_DBG(n)					    \
	std	r14,PACA_EXDBG+EX_R14(r13);				    \
	std	r15,PACA_EXDBG+EX_R15(r13)

#define PROLOG_ADDITION_2REGS_MC(n)					    \
	std	r14,PACA_EXMC+EX_R14(r13);				    \
	std	r15,PACA_EXMC+EX_R15(r13)


/* Core exception code for all exceptions except TLB misses. */
#define EXCEPTION_COMMON_LVL(n, scratch, excf)				    \
exc_##n##_common:							    \
	std	r0,GPR0(r1);		/* save r0 in stackframe */	    \
	std	r2,GPR2(r1);		/* save r2 in stackframe */	    \
	SAVE_4GPRS(3, r1);		/* save r3 - r6 in stackframe */    \
	SAVE_2GPRS(7, r1);		/* save r7, r8 in stackframe */	    \
	std	r9,GPR9(r1);		/* save r9 in stackframe */	    \
	std	r10,_NIP(r1);		/* save SRR0 to stackframe */	    \
	std	r11,_MSR(r1);		/* save SRR1 to stackframe */	    \
	beq	2f;			/* if from kernel mode */	    \
	ACCOUNT_CPU_USER_ENTRY(r13,r10,r11);/* accounting (uses cr0+eq) */  \
2:	ld	r3,excf+EX_R10(r13);	/* get back r10 */		    \
	ld	r4,excf+EX_R11(r13);	/* get back r11 */		    \
	mfspr	r5,scratch;		/* get back r13 */		    \
	std	r12,GPR12(r1);		/* save r12 in stackframe */	    \
	ld	r2,PACATOC(r13);	/* get kernel TOC into r2 */	    \
	mflr	r6;			/* save LR in stackframe */	    \
	mfctr	r7;			/* save CTR in stackframe */	    \
	mfspr	r8,SPRN_XER;		/* save XER in stackframe */	    \
	ld	r9,excf+EX_R1(r13);	/* load orig r1 back from PACA */   \
	lwz	r10,excf+EX_CR(r13);	/* load orig CR back from PACA	*/  \
	lbz	r11,PACAIRQSOFTMASK(r13); /* get current IRQ softe */	    \
	ld	r12,exception_marker@toc(r2);				    \
	li	r0,0;							    \
	std	r3,GPR10(r1);		/* save r10 to stackframe */	    \
	std	r4,GPR11(r1);		/* save r11 to stackframe */	    \
	std	r5,GPR13(r1);		/* save it to stackframe */	    \
	std	r6,_LINK(r1);						    \
	std	r7,_CTR(r1);						    \
	std	r8,_XER(r1);						    \
	li	r3,(n)+1;		/* indicate partial regs in trap */ \
	std	r9,0(r1);		/* store stack frame back link */   \
	std	r10,_CCR(r1);		/* store orig CR in stackframe */   \
	std	r9,GPR1(r1);		/* store stack frame back link */   \
	std	r11,SOFTE(r1);		/* and save it to stackframe */     \
	std	r12,STACK_FRAME_OVERHEAD-16(r1); /* mark the frame */	    \
	std	r3,_TRAP(r1);		/* set trap number		*/  \
	std	r0,RESULT(r1);		/* clear regs->result */

#define EXCEPTION_COMMON(n) \
	EXCEPTION_COMMON_LVL(n, SPRN_SPRG_GEN_SCRATCH, PACA_EXGEN)
#define EXCEPTION_COMMON_CRIT(n) \
	EXCEPTION_COMMON_LVL(n, SPRN_SPRG_CRIT_SCRATCH, PACA_EXCRIT)
#define EXCEPTION_COMMON_MC(n) \
	EXCEPTION_COMMON_LVL(n, SPRN_SPRG_MC_SCRATCH, PACA_EXMC)
#define EXCEPTION_COMMON_DBG(n) \
	EXCEPTION_COMMON_LVL(n, SPRN_SPRG_DBG_SCRATCH, PACA_EXDBG)

/*
 * This is meant for exceptions that don't immediately hard-enable.  We
 * set a bit in paca->irq_happened to ensure that a subsequent call to
 * arch_local_irq_restore() will properly hard-enable and avoid the
 * fast-path, and then reconcile irq state.
 */
#define INTS_DISABLE	RECONCILE_IRQ_STATE(r3,r4)

/*
 * This is called by exceptions that don't use INTS_DISABLE (that did not
 * touch irq indicators in the PACA).  This will restore MSR:EE to it's
 * previous value
 *
 * XXX In the long run, we may want to open-code it in order to separate the
 *     load from the wrtee, thus limiting the latency caused by the dependency
 *     but at this point, I'll favor code clarity until we have a near to final
 *     implementation
 */
#define INTS_RESTORE_HARD						    \
	ld	r11,_MSR(r1);						    \
	wrtee	r11;

/* XXX FIXME: Restore r14/r15 when necessary */
#define BAD_STACK_TRAMPOLINE(n)						    \
exc_##n##_bad_stack:							    \
	li	r1,(n);			/* get exception number */	    \
	sth	r1,PACA_TRAP_SAVE(r13);	/* store trap */		    \
	b	bad_stack_book3e;	/* bad stack error */

/* WARNING: If you change the layout of this stub, make sure you check
	*   the debug exception handler which handles single stepping
	*   into exceptions from userspace, and the MM code in
	*   arch/powerpc/mm/tlb_nohash.c which patches the branch here
	*   and would need to be updated if that branch is moved
	*/
#define	EXCEPTION_STUB(loc, label)					\
	. = interrupt_base_book3e + loc;				\
	nop;	/* To make debug interrupts happy */			\
	b	exc_##label##_book3e;

#define ACK_NONE(r)
#define ACK_DEC(r)							\
	lis	r,TSR_DIS@h;						\
	mtspr	SPRN_TSR,r
#define ACK_FIT(r)							\
	lis	r,TSR_FIS@h;						\
	mtspr	SPRN_TSR,r

/* Used by asynchronous interrupt that may happen in the idle loop.
 *
 * This check if the thread was in the idle loop, and if yes, returns
 * to the caller rather than the PC. This is to avoid a race if
 * interrupts happen before the wait instruction.
 */
#define CHECK_NAPPING()							\
	CURRENT_THREAD_INFO(r11, r1);					\
	ld	r10,TI_LOCAL_FLAGS(r11);				\
	andi.	r9,r10,_TLF_NAPPING;					\
	beq+	1f;							\
	ld	r8,_LINK(r1);						\
	rlwinm	r7,r10,0,~_TLF_NAPPING;					\
	std	r8,_NIP(r1);						\
	std	r7,TI_LOCAL_FLAGS(r11);					\
1:


#define MASKABLE_EXCEPTION(trapnum, intnum, label, hdlr, ack)		\
	START_EXCEPTION(label);						\
	NORMAL_EXCEPTION_PROLOG(trapnum, intnum, PROLOG_ADDITION_MASKABLE)\
	EXCEPTION_COMMON(trapnum)					\
	INTS_DISABLE;							\
	ack(r8);							\
	CHECK_NAPPING();						\
	addi	r3,r1,STACK_FRAME_OVERHEAD;				\
	bl	hdlr;							\
	b	ret_from_except_lite;

/* This value is used to mark exception frames on the stack. */
	.section	".toc","aw"
exception_marker:
	.tc	ID_EXC_MARKER[TC],STACK_FRAME_REGS_MARKER


/*
 * And here we have the exception vectors !
 */

	.text
	.balign	0x1000
	.globl interrupt_base_book3e
interrupt_base_book3e:					/* fake trap */
	EXCEPTION_STUB(0x000, machine_check)
	EXCEPTION_STUB(0x020, critical_input)		/* 0x0100 */
	EXCEPTION_STUB(0x040, debug_crit)		/* 0x0d00 */
	EXCEPTION_STUB(0x060, data_storage)		/* 0x0300 */
	EXCEPTION_STUB(0x080, instruction_storage)	/* 0x0400 */
	EXCEPTION_STUB(0x0a0, external_input)		/* 0x0500 */
	EXCEPTION_STUB(0x0c0, alignment)		/* 0x0600 */
	EXCEPTION_STUB(0x0e0, program)			/* 0x0700 */
	EXCEPTION_STUB(0x100, fp_unavailable)		/* 0x0800 */
	EXCEPTION_STUB(0x120, system_call)		/* 0x0c00 */
	EXCEPTION_STUB(0x140, ap_unavailable)		/* 0x0f20 */
	EXCEPTION_STUB(0x160, decrementer)		/* 0x0900 */
	EXCEPTION_STUB(0x180, fixed_interval)		/* 0x0980 */
	EXCEPTION_STUB(0x1a0, watchdog)			/* 0x09f0 */
	EXCEPTION_STUB(0x1c0, data_tlb_miss)
	EXCEPTION_STUB(0x1e0, instruction_tlb_miss)
	EXCEPTION_STUB(0x200, altivec_unavailable)
	EXCEPTION_STUB(0x220, altivec_assist)
	EXCEPTION_STUB(0x260, perfmon)
	EXCEPTION_STUB(0x280, doorbell)
	EXCEPTION_STUB(0x2a0, doorbell_crit)
	EXCEPTION_STUB(0x2c0, guest_doorbell)
	EXCEPTION_STUB(0x2e0, guest_doorbell_crit)
	EXCEPTION_STUB(0x300, hypercall)
	EXCEPTION_STUB(0x320, ehpriv)
	EXCEPTION_STUB(0x340, lrat_error)

	.globl __end_interrupts
__end_interrupts:

/* Critical Input Interrupt */
	START_EXCEPTION(critical_input);
	CRIT_EXCEPTION_PROLOG(0x100, BOOKE_INTERRUPT_CRITICAL,
			      PROLOG_ADDITION_NONE)
	EXCEPTION_COMMON_CRIT(0x100)
	bl	save_nvgprs
	bl	special_reg_save
	CHECK_NAPPING();
	addi	r3,r1,STACK_FRAME_OVERHEAD
	bl	unknown_exception
	b	ret_from_crit_except

/* Machine Check Interrupt */
	START_EXCEPTION(machine_check);
	MC_EXCEPTION_PROLOG(0x000, BOOKE_INTERRUPT_MACHINE_CHECK,
			    PROLOG_ADDITION_NONE)
	EXCEPTION_COMMON_MC(0x000)
	bl	save_nvgprs
	bl	special_reg_save
	CHECK_NAPPING();
	addi	r3,r1,STACK_FRAME_OVERHEAD
	bl	machine_check_exception
	b	ret_from_mc_except

/* Data Storage Interrupt */
	START_EXCEPTION(data_storage)
	NORMAL_EXCEPTION_PROLOG(0x300, BOOKE_INTERRUPT_DATA_STORAGE,
				PROLOG_ADDITION_2REGS)
	mfspr	r14,SPRN_DEAR
	mfspr	r15,SPRN_ESR
	EXCEPTION_COMMON(0x300)
	INTS_DISABLE
	b	storage_fault_common

/* Instruction Storage Interrupt */
	START_EXCEPTION(instruction_storage);
	NORMAL_EXCEPTION_PROLOG(0x400, BOOKE_INTERRUPT_INST_STORAGE,
				PROLOG_ADDITION_2REGS)
	li	r15,0
	mr	r14,r10
	EXCEPTION_COMMON(0x400)
	INTS_DISABLE
	b	storage_fault_common

/* External Input Interrupt */
	MASKABLE_EXCEPTION(0x500, BOOKE_INTERRUPT_EXTERNAL,
			   external_input, do_IRQ, ACK_NONE)

/* Alignment */
	START_EXCEPTION(alignment);
	NORMAL_EXCEPTION_PROLOG(0x600, BOOKE_INTERRUPT_ALIGNMENT,
				PROLOG_ADDITION_2REGS)
	mfspr	r14,SPRN_DEAR
	mfspr	r15,SPRN_ESR
	EXCEPTION_COMMON(0x600)
	b	alignment_more	/* no room, go out of line */

/* Program Interrupt */
	START_EXCEPTION(program);
	NORMAL_EXCEPTION_PROLOG(0x700, BOOKE_INTERRUPT_PROGRAM,
				PROLOG_ADDITION_1REG)
	mfspr	r14,SPRN_ESR
	EXCEPTION_COMMON(0x700)
	INTS_DISABLE
	std	r14,_DSISR(r1)
	addi	r3,r1,STACK_FRAME_OVERHEAD
	ld	r14,PACA_EXGEN+EX_R14(r13)
	bl	save_nvgprs
	bl	program_check_exception
	b	ret_from_except

/* Floating Point Unavailable Interrupt */
	START_EXCEPTION(fp_unavailable);
	NORMAL_EXCEPTION_PROLOG(0x800, BOOKE_INTERRUPT_FP_UNAVAIL,
				PROLOG_ADDITION_NONE)
	/* we can probably do a shorter exception entry for that one... */
	EXCEPTION_COMMON(0x800)
	ld	r12,_MSR(r1)
	andi.	r0,r12,MSR_PR;
	beq-	1f
	bl	load_up_fpu
	b	fast_exception_return
1:	INTS_DISABLE
	bl	save_nvgprs
	addi	r3,r1,STACK_FRAME_OVERHEAD
	bl	kernel_fp_unavailable_exception
	b	ret_from_except

/* Altivec Unavailable Interrupt */
	START_EXCEPTION(altivec_unavailable);
	NORMAL_EXCEPTION_PROLOG(0x200, BOOKE_INTERRUPT_ALTIVEC_UNAVAIL,
				PROLOG_ADDITION_NONE)
	/* we can probably do a shorter exception entry for that one... */
	EXCEPTION_COMMON(0x200)
#ifdef CONFIG_ALTIVEC
BEGIN_FTR_SECTION
	ld	r12,_MSR(r1)
	andi.	r0,r12,MSR_PR;
	beq-	1f
	bl	load_up_altivec
	b	fast_exception_return
1:
END_FTR_SECTION_IFSET(CPU_FTR_ALTIVEC)
#endif
	INTS_DISABLE
	bl	save_nvgprs
	addi	r3,r1,STACK_FRAME_OVERHEAD
	bl	altivec_unavailable_exception
	b	ret_from_except

/* AltiVec Assist */
	START_EXCEPTION(altivec_assist);
	NORMAL_EXCEPTION_PROLOG(0x220,
				BOOKE_INTERRUPT_ALTIVEC_ASSIST,
				PROLOG_ADDITION_NONE)
	EXCEPTION_COMMON(0x220)
	INTS_DISABLE
	bl	save_nvgprs
	addi	r3,r1,STACK_FRAME_OVERHEAD
#ifdef CONFIG_ALTIVEC
BEGIN_FTR_SECTION
	bl	altivec_assist_exception
END_FTR_SECTION_IFSET(CPU_FTR_ALTIVEC)
#else
	bl	unknown_exception
#endif
	b	ret_from_except


/* Decrementer Interrupt */
	MASKABLE_EXCEPTION(0x900, BOOKE_INTERRUPT_DECREMENTER,
			   decrementer, timer_interrupt, ACK_DEC)

/* Fixed Interval Timer Interrupt */
	MASKABLE_EXCEPTION(0x980, BOOKE_INTERRUPT_FIT,
			   fixed_interval, unknown_exception, ACK_FIT)

/* Watchdog Timer Interrupt */
	START_EXCEPTION(watchdog);
	CRIT_EXCEPTION_PROLOG(0x9f0, BOOKE_INTERRUPT_WATCHDOG,
			      PROLOG_ADDITION_NONE)
	EXCEPTION_COMMON_CRIT(0x9f0)
	bl	save_nvgprs
	bl	special_reg_save
	CHECK_NAPPING();
	addi	r3,r1,STACK_FRAME_OVERHEAD
#ifdef CONFIG_BOOKE_WDT
	bl	WatchdogException
#else
	bl	unknown_exception
#endif
	b	ret_from_crit_except

/* System Call Interrupt */
	START_EXCEPTION(system_call)
	mr	r9,r13			/* keep a copy of userland r13 */
	mfspr	r11,SPRN_SRR0		/* get return address */
	mfspr	r12,SPRN_SRR1		/* get previous MSR */
	mfspr	r13,SPRN_SPRG_PACA	/* get our PACA */
	b	system_call_common

/* Auxiliary Processor Unavailable Interrupt */
	START_EXCEPTION(ap_unavailable);
	NORMAL_EXCEPTION_PROLOG(0xf20, BOOKE_INTERRUPT_AP_UNAVAIL,
				PROLOG_ADDITION_NONE)
	EXCEPTION_COMMON(0xf20)
	INTS_DISABLE
	bl	save_nvgprs
	addi	r3,r1,STACK_FRAME_OVERHEAD
	bl	unknown_exception
	b	ret_from_except

/* Debug exception as a critical interrupt*/
	START_EXCEPTION(debug_crit);
	CRIT_EXCEPTION_PROLOG(0xd00, BOOKE_INTERRUPT_DEBUG,
			      PROLOG_ADDITION_2REGS)

	/*
	 * If there is a single step or branch-taken exception in an
	 * exception entry sequence, it was probably meant to apply to
	 * the code where the exception occurred (since exception entry
	 * doesn't turn off DE automatically).  We simulate the effect
	 * of turning off DE on entry to an exception handler by turning
	 * off DE in the CSRR1 value and clearing the debug status.
	 */

	mfspr	r14,SPRN_DBSR		/* check single-step/branch taken */
	andis.	r15,r14,(DBSR_IC|DBSR_BT)@h
	beq+	1f

#ifdef CONFIG_RELOCATABLE
	ld	r15,PACATOC(r13)
	ld	r14,interrupt_base_book3e@got(r15)
	ld	r15,__end_interrupts@got(r15)
#else
	LOAD_REG_IMMEDIATE(r14,interrupt_base_book3e)
	LOAD_REG_IMMEDIATE(r15,__end_interrupts)
#endif
	cmpld	cr0,r10,r14
	cmpld	cr1,r10,r15
	blt+	cr0,1f
	bge+	cr1,1f

	/* here it looks like we got an inappropriate debug exception. */
	lis	r14,(DBSR_IC|DBSR_BT)@h		/* clear the event */
	rlwinm	r11,r11,0,~MSR_DE	/* clear DE in the CSRR1 value */
	mtspr	SPRN_DBSR,r14
	mtspr	SPRN_CSRR1,r11
	lwz	r10,PACA_EXCRIT+EX_CR(r13)	/* restore registers */
	ld	r1,PACA_EXCRIT+EX_R1(r13)
	ld	r14,PACA_EXCRIT+EX_R14(r13)
	ld	r15,PACA_EXCRIT+EX_R15(r13)
	mtcr	r10
	ld	r10,PACA_EXCRIT+EX_R10(r13)	/* restore registers */
	ld	r11,PACA_EXCRIT+EX_R11(r13)
	mfspr	r13,SPRN_SPRG_CRIT_SCRATCH
	rfci

	/* Normal debug exception */
	/* XXX We only handle coming from userspace for now since we can't
	 *     quite save properly an interrupted kernel state yet
	 */
1:	andi.	r14,r11,MSR_PR;		/* check for userspace again */
	beq	kernel_dbg_exc;		/* if from kernel mode */

	/* Now we mash up things to make it look like we are coming on a
	 * normal exception
	 */
	mfspr	r14,SPRN_DBSR
	EXCEPTION_COMMON_CRIT(0xd00)
	std	r14,_DSISR(r1)
	addi	r3,r1,STACK_FRAME_OVERHEAD
	mr	r4,r14
	ld	r14,PACA_EXCRIT+EX_R14(r13)
	ld	r15,PACA_EXCRIT+EX_R15(r13)
	bl	save_nvgprs
	bl	DebugException
	b	ret_from_except

kernel_dbg_exc:
	b	.	/* NYI */

/* Debug exception as a debug interrupt*/
	START_EXCEPTION(debug_debug);
	DBG_EXCEPTION_PROLOG(0xd00, BOOKE_INTERRUPT_DEBUG,
						 PROLOG_ADDITION_2REGS)

	/*
	 * If there is a single step or branch-taken exception in an
	 * exception entry sequence, it was probably meant to apply to
	 * the code where the exception occurred (since exception entry
	 * doesn't turn off DE automatically).  We simulate the effect
	 * of turning off DE on entry to an exception handler by turning
	 * off DE in the DSRR1 value and clearing the debug status.
	 */

	mfspr	r14,SPRN_DBSR		/* check single-step/branch taken */
	andis.	r15,r14,(DBSR_IC|DBSR_BT)@h
	beq+	1f

#ifdef CONFIG_RELOCATABLE
	ld	r15,PACATOC(r13)
	ld	r14,interrupt_base_book3e@got(r15)
	ld	r15,__end_interrupts@got(r15)
#else
	LOAD_REG_IMMEDIATE(r14,interrupt_base_book3e)
	LOAD_REG_IMMEDIATE(r15,__end_interrupts)
#endif
	cmpld	cr0,r10,r14
	cmpld	cr1,r10,r15
	blt+	cr0,1f
	bge+	cr1,1f

	/* here it looks like we got an inappropriate debug exception. */
	lis	r14,(DBSR_IC|DBSR_BT)@h		/* clear the event */
	rlwinm	r11,r11,0,~MSR_DE	/* clear DE in the DSRR1 value */
	mtspr	SPRN_DBSR,r14
	mtspr	SPRN_DSRR1,r11
	lwz	r10,PACA_EXDBG+EX_CR(r13)	/* restore registers */
	ld	r1,PACA_EXDBG+EX_R1(r13)
	ld	r14,PACA_EXDBG+EX_R14(r13)
	ld	r15,PACA_EXDBG+EX_R15(r13)
	mtcr	r10
	ld	r10,PACA_EXDBG+EX_R10(r13)	/* restore registers */
	ld	r11,PACA_EXDBG+EX_R11(r13)
	mfspr	r13,SPRN_SPRG_DBG_SCRATCH
	rfdi

	/* Normal debug exception */
	/* XXX We only handle coming from userspace for now since we can't
	 *     quite save properly an interrupted kernel state yet
	 */
1:	andi.	r14,r11,MSR_PR;		/* check for userspace again */
	beq	kernel_dbg_exc;		/* if from kernel mode */

	/* Now we mash up things to make it look like we are coming on a
	 * normal exception
	 */
	mfspr	r14,SPRN_DBSR
	EXCEPTION_COMMON_DBG(0xd08)
	INTS_DISABLE
	std	r14,_DSISR(r1)
	addi	r3,r1,STACK_FRAME_OVERHEAD
	mr	r4,r14
	ld	r14,PACA_EXDBG+EX_R14(r13)
	ld	r15,PACA_EXDBG+EX_R15(r13)
	bl	save_nvgprs
	bl	DebugException
	b	ret_from_except

	START_EXCEPTION(perfmon);
	NORMAL_EXCEPTION_PROLOG(0x260, BOOKE_INTERRUPT_PERFORMANCE_MONITOR,
				PROLOG_ADDITION_NONE)
	EXCEPTION_COMMON(0x260)
	INTS_DISABLE
	CHECK_NAPPING()
	addi	r3,r1,STACK_FRAME_OVERHEAD
	bl	performance_monitor_exception
	b	ret_from_except_lite

/* Doorbell interrupt */
	MASKABLE_EXCEPTION(0x280, BOOKE_INTERRUPT_DOORBELL,
			   doorbell, doorbell_exception, ACK_NONE)

/* Doorbell critical Interrupt */
	START_EXCEPTION(doorbell_crit);
	CRIT_EXCEPTION_PROLOG(0x2a0, BOOKE_INTERRUPT_DOORBELL_CRITICAL,
			      PROLOG_ADDITION_NONE)
	EXCEPTION_COMMON_CRIT(0x2a0)
	bl	save_nvgprs
	bl	special_reg_save
	CHECK_NAPPING();
	addi	r3,r1,STACK_FRAME_OVERHEAD
	bl	unknown_exception
	b	ret_from_crit_except

/*
 *	Guest doorbell interrupt
 *	This general exception use GSRRx save/restore registers
 */
	START_EXCEPTION(guest_doorbell);
	GDBELL_EXCEPTION_PROLOG(0x2c0, BOOKE_INTERRUPT_GUEST_DBELL,
			        PROLOG_ADDITION_NONE)
	EXCEPTION_COMMON(0x2c0)
	addi	r3,r1,STACK_FRAME_OVERHEAD
	bl	save_nvgprs
	INTS_RESTORE_HARD
	bl	unknown_exception
	b	ret_from_except

/* Guest Doorbell critical Interrupt */
	START_EXCEPTION(guest_doorbell_crit);
	CRIT_EXCEPTION_PROLOG(0x2e0, BOOKE_INTERRUPT_GUEST_DBELL_CRIT,
			      PROLOG_ADDITION_NONE)
	EXCEPTION_COMMON_CRIT(0x2e0)
	bl	save_nvgprs
	bl	special_reg_save
	CHECK_NAPPING();
	addi	r3,r1,STACK_FRAME_OVERHEAD
	bl	unknown_exception
	b	ret_from_crit_except

/* Hypervisor call */
	START_EXCEPTION(hypercall);
	NORMAL_EXCEPTION_PROLOG(0x310, BOOKE_INTERRUPT_HV_SYSCALL,
			        PROLOG_ADDITION_NONE)
	EXCEPTION_COMMON(0x310)
	addi	r3,r1,STACK_FRAME_OVERHEAD
	bl	save_nvgprs
	INTS_RESTORE_HARD
	bl	unknown_exception
	b	ret_from_except

/* Embedded Hypervisor priviledged  */
	START_EXCEPTION(ehpriv);
	NORMAL_EXCEPTION_PROLOG(0x320, BOOKE_INTERRUPT_HV_PRIV,
			        PROLOG_ADDITION_NONE)
	EXCEPTION_COMMON(0x320)
	addi	r3,r1,STACK_FRAME_OVERHEAD
	bl	save_nvgprs
	INTS_RESTORE_HARD
	bl	unknown_exception
	b	ret_from_except

/* LRAT Error interrupt */
	START_EXCEPTION(lrat_error);
	NORMAL_EXCEPTION_PROLOG(0x340, BOOKE_INTERRUPT_LRAT_ERROR,
			        PROLOG_ADDITION_NONE)
	EXCEPTION_COMMON(0x340)
	addi	r3,r1,STACK_FRAME_OVERHEAD
	bl	save_nvgprs
	INTS_RESTORE_HARD
	bl	unknown_exception
	b	ret_from_except

/*
 * An interrupt came in while soft-disabled; We mark paca->irq_happened
 * accordingly and if the interrupt is level sensitive, we hard disable
 * hard disable (full_mask) corresponds to PACA_IRQ_MUST_HARD_MASK, so
 * keep these in synch.
 */

.macro masked_interrupt_book3e paca_irq full_mask
	lbz	r10,PACAIRQHAPPENED(r13)
	.if \full_mask == 1
	ori	r10,r10,\paca_irq | PACA_IRQ_HARD_DIS
	.else
	ori	r10,r10,\paca_irq
	.endif
	stb	r10,PACAIRQHAPPENED(r13)

	.if \full_mask == 1
	rldicl	r10,r11,48,1		/* clear MSR_EE */
	rotldi	r11,r10,16
	mtspr	SPRN_SRR1,r11
	.endif

	lwz	r11,PACA_EXGEN+EX_CR(r13)
	mtcr	r11
	ld	r10,PACA_EXGEN+EX_R10(r13)
	ld	r11,PACA_EXGEN+EX_R11(r13)
	mfspr	r13,SPRN_SPRG_GEN_SCRATCH
	rfi
	b	.
.endm

masked_interrupt_book3e_0x500:
	// XXX When adding support for EPR, use PACA_IRQ_EE_EDGE
	masked_interrupt_book3e PACA_IRQ_EE 1

masked_interrupt_book3e_0x900:
	ACK_DEC(r10);
	masked_interrupt_book3e PACA_IRQ_DEC 0

masked_interrupt_book3e_0x980:
	ACK_FIT(r10);
	masked_interrupt_book3e PACA_IRQ_DEC 0

masked_interrupt_book3e_0x280:
masked_interrupt_book3e_0x2c0:
	masked_interrupt_book3e PACA_IRQ_DBELL 0

/*
 * Called from arch_local_irq_enable when an interrupt needs
 * to be resent. r3 contains either 0x500,0x900,0x260 or 0x280
 * to indicate the kind of interrupt. MSR:EE is already off.
 * We generate a stackframe like if a real interrupt had happened.
 *
 * Note: While MSR:EE is off, we need to make sure that _MSR
 * in the generated frame has EE set to 1 or the exception
 * handler will not properly re-enable them.
 */
_GLOBAL(__replay_interrupt)
	/* We are going to jump to the exception common code which
	 * will retrieve various register values from the PACA which
	 * we don't give a damn about.
	 */
	mflr	r10
	mfmsr	r11
	mfcr	r4
	mtspr	SPRN_SPRG_GEN_SCRATCH,r13;
	std	r1,PACA_EXGEN+EX_R1(r13);
	stw	r4,PACA_EXGEN+EX_CR(r13);
	ori	r11,r11,MSR_EE
	subi	r1,r1,INT_FRAME_SIZE;
	cmpwi	cr0,r3,0x500
	beq	exc_0x500_common
	cmpwi	cr0,r3,0x900
	beq	exc_0x900_common
	cmpwi	cr0,r3,0x280
	beq	exc_0x280_common
	blr


/*
 * This is called from 0x300 and 0x400 handlers after the prologs with
 * r14 and r15 containing the fault address and error code, with the
 * original values stashed away in the PACA
 */
storage_fault_common:
	std	r14,_DAR(r1)
	std	r15,_DSISR(r1)
	addi	r3,r1,STACK_FRAME_OVERHEAD
	mr	r4,r14
	mr	r5,r15
	ld	r14,PACA_EXGEN+EX_R14(r13)
	ld	r15,PACA_EXGEN+EX_R15(r13)
	bl	do_page_fault
	cmpdi	r3,0
	bne-	1f
	b	ret_from_except_lite
1:	bl	save_nvgprs
	mr	r5,r3
	addi	r3,r1,STACK_FRAME_OVERHEAD
	ld	r4,_DAR(r1)
	bl	bad_page_fault
	b	ret_from_except

/*
 * Alignment exception doesn't fit entirely in the 0x100 bytes so it
 * continues here.
 */
alignment_more:
	std	r14,_DAR(r1)
	std	r15,_DSISR(r1)
	addi	r3,r1,STACK_FRAME_OVERHEAD
	ld	r14,PACA_EXGEN+EX_R14(r13)
	ld	r15,PACA_EXGEN+EX_R15(r13)
	bl	save_nvgprs
	INTS_RESTORE_HARD
	bl	alignment_exception
	b	ret_from_except

/*
 * We branch here from entry_64.S for the last stage of the exception
 * return code path. MSR:EE is expected to be off at that point
 */
_GLOBAL(exception_return_book3e)
	b	1f

/* This is the return from load_up_fpu fast path which could do with
 * less GPR restores in fact, but for now we have a single return path
 */
	.globl fast_exception_return
fast_exception_return:
	wrteei	0
1:	mr	r0,r13
	ld	r10,_MSR(r1)
	REST_4GPRS(2, r1)
	andi.	r6,r10,MSR_PR
	REST_2GPRS(6, r1)
	beq	1f
	ACCOUNT_CPU_USER_EXIT(r13, r10, r11)
	ld	r0,GPR13(r1)

1:	stdcx.	r0,0,r1		/* to clear the reservation */

	ld	r8,_CCR(r1)
	ld	r9,_LINK(r1)
	ld	r10,_CTR(r1)
	ld	r11,_XER(r1)
	mtcr	r8
	mtlr	r9
	mtctr	r10
	mtxer	r11
	REST_2GPRS(8, r1)
	ld	r10,GPR10(r1)
	ld	r11,GPR11(r1)
	ld	r12,GPR12(r1)
	mtspr	SPRN_SPRG_GEN_SCRATCH,r0

	std	r10,PACA_EXGEN+EX_R10(r13);
	std	r11,PACA_EXGEN+EX_R11(r13);
	ld	r10,_NIP(r1)
	ld	r11,_MSR(r1)
	ld	r0,GPR0(r1)
	ld	r1,GPR1(r1)
	mtspr	SPRN_SRR0,r10
	mtspr	SPRN_SRR1,r11
	ld	r10,PACA_EXGEN+EX_R10(r13)
	ld	r11,PACA_EXGEN+EX_R11(r13)
	mfspr	r13,SPRN_SPRG_GEN_SCRATCH
	rfi

/*
 * Trampolines used when spotting a bad kernel stack pointer in
 * the exception entry code.
 *
 * TODO: move some bits like SRR0 read to trampoline, pass PACA
 * index around, etc... to handle crit & mcheck
 */
BAD_STACK_TRAMPOLINE(0x000)
BAD_STACK_TRAMPOLINE(0x100)
BAD_STACK_TRAMPOLINE(0x200)
BAD_STACK_TRAMPOLINE(0x220)
BAD_STACK_TRAMPOLINE(0x260)
BAD_STACK_TRAMPOLINE(0x280)
BAD_STACK_TRAMPOLINE(0x2a0)
BAD_STACK_TRAMPOLINE(0x2c0)
BAD_STACK_TRAMPOLINE(0x2e0)
BAD_STACK_TRAMPOLINE(0x300)
BAD_STACK_TRAMPOLINE(0x310)
BAD_STACK_TRAMPOLINE(0x320)
BAD_STACK_TRAMPOLINE(0x340)
BAD_STACK_TRAMPOLINE(0x400)
BAD_STACK_TRAMPOLINE(0x500)
BAD_STACK_TRAMPOLINE(0x600)
BAD_STACK_TRAMPOLINE(0x700)
BAD_STACK_TRAMPOLINE(0x800)
BAD_STACK_TRAMPOLINE(0x900)
BAD_STACK_TRAMPOLINE(0x980)
BAD_STACK_TRAMPOLINE(0x9f0)
BAD_STACK_TRAMPOLINE(0xa00)
BAD_STACK_TRAMPOLINE(0xb00)
BAD_STACK_TRAMPOLINE(0xc00)
BAD_STACK_TRAMPOLINE(0xd00)
BAD_STACK_TRAMPOLINE(0xd08)
BAD_STACK_TRAMPOLINE(0xe00)
BAD_STACK_TRAMPOLINE(0xf00)
BAD_STACK_TRAMPOLINE(0xf20)

	.globl	bad_stack_book3e
bad_stack_book3e:
	/* XXX: Needs to make SPRN_SPRG_GEN depend on exception type */
	mfspr	r10,SPRN_SRR0;		  /* read SRR0 before touching stack */
	ld	r1,PACAEMERGSP(r13)
	subi	r1,r1,64+INT_FRAME_SIZE
	std	r10,_NIP(r1)
	std	r11,_MSR(r1)
	ld	r10,PACA_EXGEN+EX_R1(r13) /* FIXME for crit & mcheck */
	lwz	r11,PACA_EXGEN+EX_CR(r13) /* FIXME for crit & mcheck */
	std	r10,GPR1(r1)
	std	r11,_CCR(r1)
	mfspr	r10,SPRN_DEAR
	mfspr	r11,SPRN_ESR
	std	r10,_DAR(r1)
	std	r11,_DSISR(r1)
	std	r0,GPR0(r1);		/* save r0 in stackframe */	    \
	std	r2,GPR2(r1);		/* save r2 in stackframe */	    \
	SAVE_4GPRS(3, r1);		/* save r3 - r6 in stackframe */    \
	SAVE_2GPRS(7, r1);		/* save r7, r8 in stackframe */	    \
	std	r9,GPR9(r1);		/* save r9 in stackframe */	    \
	ld	r3,PACA_EXGEN+EX_R10(r13);/* get back r10 */		    \
	ld	r4,PACA_EXGEN+EX_R11(r13);/* get back r11 */		    \
	mfspr	r5,SPRN_SPRG_GEN_SCRATCH;/* get back r13 XXX can be wrong */ \
	std	r3,GPR10(r1);		/* save r10 to stackframe */	    \
	std	r4,GPR11(r1);		/* save r11 to stackframe */	    \
	std	r12,GPR12(r1);		/* save r12 in stackframe */	    \
	std	r5,GPR13(r1);		/* save it to stackframe */	    \
	mflr	r10
	mfctr	r11
	mfxer	r12
	std	r10,_LINK(r1)
	std	r11,_CTR(r1)
	std	r12,_XER(r1)
	SAVE_10GPRS(14,r1)
	SAVE_8GPRS(24,r1)
	lhz	r12,PACA_TRAP_SAVE(r13)
	std	r12,_TRAP(r1)
	addi	r11,r1,INT_FRAME_SIZE
	std	r11,0(r1)
	li	r12,0
	std	r12,0(r11)
	ld	r2,PACATOC(r13)
1:	addi	r3,r1,STACK_FRAME_OVERHEAD
	bl	kernel_bad_stack
	b	1b

/*
 * Setup the initial TLB for a core. This current implementation
 * assume that whatever we are running off will not conflict with
 * the new mapping at PAGE_OFFSET.
 */
_GLOBAL(initial_tlb_book3e)

	/* Look for the first TLB with IPROT set */
	mfspr	r4,SPRN_TLB0CFG
	andi.	r3,r4,TLBnCFG_IPROT
	lis	r3,MAS0_TLBSEL(0)@h
	bne	found_iprot

	mfspr	r4,SPRN_TLB1CFG
	andi.	r3,r4,TLBnCFG_IPROT
	lis	r3,MAS0_TLBSEL(1)@h
	bne	found_iprot

	mfspr	r4,SPRN_TLB2CFG
	andi.	r3,r4,TLBnCFG_IPROT
	lis	r3,MAS0_TLBSEL(2)@h
	bne	found_iprot

	lis	r3,MAS0_TLBSEL(3)@h
	mfspr	r4,SPRN_TLB3CFG
	/* fall through */

found_iprot:
	andi.	r5,r4,TLBnCFG_HES
	bne	have_hes

	mflr	r8				/* save LR */
/* 1. Find the index of the entry we're executing in
 *
 * r3 = MAS0_TLBSEL (for the iprot array)
 * r4 = SPRN_TLBnCFG
 */
	bl	invstr				/* Find our address */
invstr:	mflr	r6				/* Make it accessible */
	mfmsr	r7
	rlwinm	r5,r7,27,31,31			/* extract MSR[IS] */
	mfspr	r7,SPRN_PID
	slwi	r7,r7,16
	or	r7,r7,r5
	mtspr	SPRN_MAS6,r7
	tlbsx	0,r6				/* search MSR[IS], SPID=PID */

	mfspr	r3,SPRN_MAS0
	rlwinm	r5,r3,16,20,31			/* Extract MAS0(Entry) */

	mfspr	r7,SPRN_MAS1			/* Insure IPROT set */
	oris	r7,r7,MAS1_IPROT@h
	mtspr	SPRN_MAS1,r7
	tlbwe

/* 2. Invalidate all entries except the entry we're executing in
 *
 * r3 = MAS0 w/TLBSEL & ESEL for the entry we are running in
 * r4 = SPRN_TLBnCFG
 * r5 = ESEL of entry we are running in
 */
	andi.	r4,r4,TLBnCFG_N_ENTRY		/* Extract # entries */
	li	r6,0				/* Set Entry counter to 0 */
1:	mr	r7,r3				/* Set MAS0(TLBSEL) */
	rlwimi	r7,r6,16,4,15			/* Setup MAS0 = TLBSEL | ESEL(r6) */
	mtspr	SPRN_MAS0,r7
	tlbre
	mfspr	r7,SPRN_MAS1
	rlwinm	r7,r7,0,2,31			/* Clear MAS1 Valid and IPROT */
	cmpw	r5,r6
	beq	skpinv				/* Dont update the current execution TLB */
	mtspr	SPRN_MAS1,r7
	tlbwe
	isync
skpinv:	addi	r6,r6,1				/* Increment */
	cmpw	r6,r4				/* Are we done? */
	bne	1b				/* If not, repeat */

	/* Invalidate all TLBs */
	PPC_TLBILX_ALL(0,R0)
	sync
	isync

/* 3. Setup a temp mapping and jump to it
 *
 * r3 = MAS0 w/TLBSEL & ESEL for the entry we are running in
 * r5 = ESEL of entry we are running in
 */
	andi.	r7,r5,0x1	/* Find an entry not used and is non-zero */
	addi	r7,r7,0x1
	mr	r4,r3		/* Set MAS0(TLBSEL) = 1 */
	mtspr	SPRN_MAS0,r4
	tlbre

	rlwimi	r4,r7,16,4,15	/* Setup MAS0 = TLBSEL | ESEL(r7) */
	mtspr	SPRN_MAS0,r4

	mfspr	r7,SPRN_MAS1
	xori	r6,r7,MAS1_TS		/* Setup TMP mapping in the other Address space */
	mtspr	SPRN_MAS1,r6

	tlbwe

	mfmsr	r6
	xori	r6,r6,MSR_IS
	mtspr	SPRN_SRR1,r6
	bl	1f		/* Find our address */
1:	mflr	r6
	addi	r6,r6,(2f - 1b)
	mtspr	SPRN_SRR0,r6
	rfi
2:

/* 4. Clear out PIDs & Search info
 *
 * r3 = MAS0 w/TLBSEL & ESEL for the entry we started in
 * r4 = MAS0 w/TLBSEL & ESEL for the temp mapping
 * r5 = MAS3
 */
	li	r6,0
	mtspr   SPRN_MAS6,r6
	mtspr	SPRN_PID,r6

/* 5. Invalidate mapping we started in
 *
 * r3 = MAS0 w/TLBSEL & ESEL for the entry we started in
 * r4 = MAS0 w/TLBSEL & ESEL for the temp mapping
 * r5 = MAS3
 */
	mtspr	SPRN_MAS0,r3
	tlbre
	mfspr	r6,SPRN_MAS1
	rlwinm	r6,r6,0,2,31	/* clear IPROT and VALID */
	mtspr	SPRN_MAS1,r6
	tlbwe
	sync
	isync

/*
 * The mapping only needs to be cache-coherent on SMP, except on
 * Freescale e500mc derivatives where it's also needed for coherent DMA.
 */
#if defined(CONFIG_SMP) || defined(CONFIG_PPC_E500MC)
#define M_IF_NEEDED	MAS2_M
#else
#define M_IF_NEEDED	0
#endif

/* 6. Setup KERNELBASE mapping in TLB[0]
 *
 * r3 = MAS0 w/TLBSEL & ESEL for the entry we started in
 * r4 = MAS0 w/TLBSEL & ESEL for the temp mapping
 * r5 = MAS3
 */
	rlwinm	r3,r3,0,16,3	/* clear ESEL */
	mtspr	SPRN_MAS0,r3
	lis	r6,(MAS1_VALID|MAS1_IPROT)@h
	ori	r6,r6,(MAS1_TSIZE(BOOK3E_PAGESZ_1GB))@l
	mtspr	SPRN_MAS1,r6

	LOAD_REG_IMMEDIATE(r6, PAGE_OFFSET | M_IF_NEEDED)
	mtspr	SPRN_MAS2,r6

	rlwinm	r5,r5,0,0,25
	ori	r5,r5,MAS3_SR | MAS3_SW | MAS3_SX
	mtspr	SPRN_MAS3,r5
	li	r5,-1
	rlwinm	r5,r5,0,0,25

	tlbwe

/* 7. Jump to KERNELBASE mapping
 *
 * r4 = MAS0 w/TLBSEL & ESEL for the temp mapping
 */
	/* Now we branch the new virtual address mapped by this entry */
	bl	1f		/* Find our address */
1:	mflr	r6
	addi	r6,r6,(2f - 1b)
	tovirt(r6,r6)
	lis	r7,MSR_KERNEL@h
	ori	r7,r7,MSR_KERNEL@l
	mtspr	SPRN_SRR0,r6
	mtspr	SPRN_SRR1,r7
	rfi				/* start execution out of TLB1[0] entry */
2:

/* 8. Clear out the temp mapping
 *
 * r4 = MAS0 w/TLBSEL & ESEL for the entry we are running in
 */
	mtspr	SPRN_MAS0,r4
	tlbre
	mfspr	r5,SPRN_MAS1
	rlwinm	r5,r5,0,2,31	/* clear IPROT and VALID */
	mtspr	SPRN_MAS1,r5
	tlbwe
	sync
	isync

	/* We translate LR and return */
	tovirt(r8,r8)
	mtlr	r8
	blr

have_hes:
	/* Setup MAS 0,1,2,3 and 7 for tlbwe of a 1G entry that maps the
	 * kernel linear mapping. We also set MAS8 once for all here though
	 * that will have to be made dependent on whether we are running under
	 * a hypervisor I suppose.
	 */

	/* BEWARE, MAGIC
	 * This code is called as an ordinary function on the boot CPU. But to
	 * avoid duplication, this code is also used in SCOM bringup of
	 * secondary CPUs. We read the code between the initial_tlb_code_start
	 * and initial_tlb_code_end labels one instruction at a time and RAM it
	 * into the new core via SCOM. That doesn't process branches, so there
	 * must be none between those two labels. It also means if this code
	 * ever takes any parameters, the SCOM code must also be updated to
	 * provide them.
	 */
	.globl a2_tlbinit_code_start
a2_tlbinit_code_start:

	ori	r11,r3,MAS0_WQ_ALLWAYS
	oris	r11,r11,MAS0_ESEL(3)@h /* Use way 3: workaround A2 erratum 376 */
	mtspr	SPRN_MAS0,r11
	lis	r3,(MAS1_VALID | MAS1_IPROT)@h
	ori	r3,r3,BOOK3E_PAGESZ_1GB << MAS1_TSIZE_SHIFT
	mtspr	SPRN_MAS1,r3
	LOAD_REG_IMMEDIATE(r3, PAGE_OFFSET | MAS2_M)
	mtspr	SPRN_MAS2,r3
	li	r3,MAS3_SR | MAS3_SW | MAS3_SX
	mtspr	SPRN_MAS7_MAS3,r3
	li	r3,0
	mtspr	SPRN_MAS8,r3

	/* Write the TLB entry */
	tlbwe

	.globl a2_tlbinit_after_linear_map
a2_tlbinit_after_linear_map:

	/* Now we branch the new virtual address mapped by this entry */
	LOAD_REG_IMMEDIATE(r3,1f)
	mtctr	r3
	bctr

1:	/* We are now running at PAGE_OFFSET, clean the TLB of everything
	 * else (including IPROTed things left by firmware)
	 * r4 = TLBnCFG
	 * r3 = current address (more or less)
	 */

	li	r5,0
	mtspr	SPRN_MAS6,r5
	tlbsx	0,r3

	rlwinm	r9,r4,0,TLBnCFG_N_ENTRY
	rlwinm	r10,r4,8,0xff
	addi	r10,r10,-1	/* Get inner loop mask */

	li	r3,1

	mfspr	r5,SPRN_MAS1
	rlwinm	r5,r5,0,(~(MAS1_VALID|MAS1_IPROT))

	mfspr	r6,SPRN_MAS2
	rldicr	r6,r6,0,51		/* Extract EPN */

	mfspr	r7,SPRN_MAS0
	rlwinm	r7,r7,0,0xffff0fff	/* Clear HES and WQ */

	rlwinm	r8,r7,16,0xfff		/* Extract ESEL */

2:	add	r4,r3,r8
	and	r4,r4,r10

	rlwimi	r7,r4,16,MAS0_ESEL_MASK

	mtspr	SPRN_MAS0,r7
	mtspr	SPRN_MAS1,r5
	mtspr	SPRN_MAS2,r6
	tlbwe

	addi	r3,r3,1
	and.	r4,r3,r10

	bne	3f
	addis	r6,r6,(1<<30)@h
3:
	cmpw	r3,r9
	blt	2b

	.globl  a2_tlbinit_after_iprot_flush
a2_tlbinit_after_iprot_flush:

	PPC_TLBILX(0,0,R0)
	sync
	isync

	.globl a2_tlbinit_code_end
a2_tlbinit_code_end:

	/* We translate LR and return */
	mflr	r3
	tovirt(r3,r3)
	mtlr	r3
	blr

/*
 * Main entry (boot CPU, thread 0)
 *
 * We enter here from head_64.S, possibly after the prom_init trampoline
 * with r3 and r4 already saved to r31 and 30 respectively and in 64 bits
 * mode. Anything else is as it was left by the bootloader
 *
 * Initial requirements of this port:
 *
 * - Kernel loaded at 0 physical
 * - A good lump of memory mapped 0:0 by UTLB entry 0
 * - MSR:IS & MSR:DS set to 0
 *
 * Note that some of the above requirements will be relaxed in the future
 * as the kernel becomes smarter at dealing with different initial conditions
 * but for now you have to be careful
 */
_GLOBAL(start_initialization_book3e)
	mflr	r28

	/* First, we need to setup some initial TLBs to map the kernel
	 * text, data and bss at PAGE_OFFSET. We don't have a real mode
	 * and always use AS 0, so we just set it up to match our link
	 * address and never use 0 based addresses.
	 */
	bl	initial_tlb_book3e

	/* Init global core bits */
	bl	init_core_book3e

	/* Init per-thread bits */
	bl	init_thread_book3e

	/* Return to common init code */
	tovirt(r28,r28)
	mtlr	r28
	blr


/*
 * Secondary core/processor entry
 *
 * This is entered for thread 0 of a secondary core, all other threads
 * are expected to be stopped. It's similar to start_initialization_book3e
 * except that it's generally entered from the holding loop in head_64.S
 * after CPUs have been gathered by Open Firmware.
 *
 * We assume we are in 32 bits mode running with whatever TLB entry was
 * set for us by the firmware or POR engine.
 */
_GLOBAL(book3e_secondary_core_init_tlb_set)
	li	r4,1
	b	generic_secondary_smp_init

_GLOBAL(book3e_secondary_core_init)
	mflr	r28

	/* Do we need to setup initial TLB entry ? */
	cmplwi	r4,0
	bne	2f

	/* Setup TLB for this core */
	bl	initial_tlb_book3e

	/* We can return from the above running at a different
	 * address, so recalculate r2 (TOC)
	 */
	bl	relative_toc

	/* Init global core bits */
2:	bl	init_core_book3e

	/* Init per-thread bits */
3:	bl	init_thread_book3e

	/* Return to common init code at proper virtual address.
	 *
	 * Due to various previous assumptions, we know we entered this
	 * function at either the final PAGE_OFFSET mapping or using a
	 * 1:1 mapping at 0, so we don't bother doing a complicated check
	 * here, we just ensure the return address has the right top bits.
	 *
	 * Note that if we ever want to be smarter about where we can be
	 * started from, we have to be careful that by the time we reach
	 * the code below we may already be running at a different location
	 * than the one we were called from since initial_tlb_book3e can
	 * have moved us already.
	 */
	cmpdi	cr0,r28,0
	blt	1f
	lis	r3,PAGE_OFFSET@highest
	sldi	r3,r3,32
	or	r28,r28,r3
1:	mtlr	r28
	blr

_GLOBAL(book3e_secondary_thread_init)
	mflr	r28
	b	3b

	.globl init_core_book3e
init_core_book3e:
	/* Establish the interrupt vector base */
	tovirt(r2,r2)
	LOAD_REG_ADDR(r3, interrupt_base_book3e)
	mtspr	SPRN_IVPR,r3
	sync
	blr

init_thread_book3e:
	lis	r3,(SPRN_EPCR_ICM | SPRN_EPCR_GICM)@h
	mtspr	SPRN_EPCR,r3

	/* Make sure interrupts are off */
	wrteei	0

	/* disable all timers and clear out status */
	li	r3,0
	mtspr	SPRN_TCR,r3
	mfspr	r3,SPRN_TSR
	mtspr	SPRN_TSR,r3

	blr

_GLOBAL(__setup_base_ivors)
	SET_IVOR(0, 0x020) /* Critical Input */
	SET_IVOR(1, 0x000) /* Machine Check */
	SET_IVOR(2, 0x060) /* Data Storage */ 
	SET_IVOR(3, 0x080) /* Instruction Storage */
	SET_IVOR(4, 0x0a0) /* External Input */ 
	SET_IVOR(5, 0x0c0) /* Alignment */ 
	SET_IVOR(6, 0x0e0) /* Program */ 
	SET_IVOR(7, 0x100) /* FP Unavailable */ 
	SET_IVOR(8, 0x120) /* System Call */ 
	SET_IVOR(9, 0x140) /* Auxiliary Processor Unavailable */ 
	SET_IVOR(10, 0x160) /* Decrementer */ 
	SET_IVOR(11, 0x180) /* Fixed Interval Timer */ 
	SET_IVOR(12, 0x1a0) /* Watchdog Timer */ 
	SET_IVOR(13, 0x1c0) /* Data TLB Error */ 
	SET_IVOR(14, 0x1e0) /* Instruction TLB Error */
	SET_IVOR(15, 0x040) /* Debug */

	sync

	blr

_GLOBAL(setup_altivec_ivors)
	SET_IVOR(32, 0x200) /* AltiVec Unavailable */
	SET_IVOR(33, 0x220) /* AltiVec Assist */
	blr

_GLOBAL(setup_perfmon_ivor)
	SET_IVOR(35, 0x260) /* Performance Monitor */
	blr

_GLOBAL(setup_doorbell_ivors)
	SET_IVOR(36, 0x280) /* Processor Doorbell */
	SET_IVOR(37, 0x2a0) /* Processor Doorbell Crit */
	blr

_GLOBAL(setup_ehv_ivors)
	SET_IVOR(40, 0x300) /* Embedded Hypervisor System Call */
	SET_IVOR(41, 0x320) /* Embedded Hypervisor Privilege */
	SET_IVOR(38, 0x2c0) /* Guest Processor Doorbell */
	SET_IVOR(39, 0x2e0) /* Guest Processor Doorbell Crit/MC */
	blr

_GLOBAL(setup_lrat_ivor)
	SET_IVOR(42, 0x340) /* LRAT Error */
	blr<|MERGE_RESOLUTION|>--- conflicted
+++ resolved
@@ -349,10 +349,7 @@
 #define GEN_BTB_FLUSH
 #define CRIT_BTB_FLUSH
 #define DBG_BTB_FLUSH
-<<<<<<< HEAD
-=======
 #define MC_BTB_FLUSH
->>>>>>> 8b2fc005
 #define GDBELL_BTB_FLUSH
 #endif
 
