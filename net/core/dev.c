--- conflicted
+++ resolved
@@ -5945,7 +5945,6 @@
 		 * avoid trying too hard to skip each of them individually
 		 */
 		if (!diffs && unlikely(skb->slow_gro | p->slow_gro)) {
-<<<<<<< HEAD
 #if IS_ENABLED(CONFIG_SKB_EXTENSIONS) && IS_ENABLED(CONFIG_NET_TC_SKB_EXT)
 			struct tc_skb_ext *skb_ext;
 			struct tc_skb_ext *p_ext;
@@ -5956,18 +5955,6 @@
 			diffs |= skb_get_nfct(p) ^ skb_get_nfct(skb);
 
 #if IS_ENABLED(CONFIG_SKB_EXTENSIONS) && IS_ENABLED(CONFIG_NET_TC_SKB_EXT)
-=======
-#if IS_ENABLED(CONFIG_SKB_EXTENSIONS) && IS_ENABLED(CONFIG_NET_TC_SKB_EXT)
-			struct tc_skb_ext *skb_ext;
-			struct tc_skb_ext *p_ext;
-#endif
-
-			diffs |= p->sk != skb->sk;
-			diffs |= skb_metadata_dst_cmp(p, skb);
-			diffs |= skb_get_nfct(p) ^ skb_get_nfct(skb);
-
-#if IS_ENABLED(CONFIG_SKB_EXTENSIONS) && IS_ENABLED(CONFIG_NET_TC_SKB_EXT)
->>>>>>> 318a54c0
 			skb_ext = skb_ext_find(skb, TC_SKB_EXT);
 			p_ext = skb_ext_find(p, TC_SKB_EXT);
 
