/*
 * INET		An implementation of the TCP/IP protocol suite for the LINUX
 *		operating system.  INET is implemented using the  BSD Socket
 *		interface as the means of communication with the user level.
 *
 *		Implementation of the Transmission Control Protocol(TCP).
 *
 * Authors:	Ross Biro
 *		Fred N. van Kempen, <waltje@uWalt.NL.Mugnet.ORG>
 *		Mark Evans, <evansmp@uhura.aston.ac.uk>
 *		Corey Minyard <wf-rch!minyard@relay.EU.net>
 *		Florian La Roche, <flla@stud.uni-sb.de>
 *		Charles Hedrick, <hedrick@klinzhai.rutgers.edu>
 *		Linus Torvalds, <torvalds@cs.helsinki.fi>
 *		Alan Cox, <gw4pts@gw4pts.ampr.org>
 *		Matthew Dillon, <dillon@apollo.west.oic.com>
 *		Arnt Gulbrandsen, <agulbra@nvg.unit.no>
 *		Jorge Cwik, <jorge@laser.satlink.net>
 */

/*
 * Changes:	Pedro Roque	:	Retransmit queue handled by TCP.
 *				:	Fragmentation on mtu decrease
 *				:	Segment collapse on retransmit
 *				:	AF independence
 *
 *		Linus Torvalds	:	send_delayed_ack
 *		David S. Miller	:	Charge memory using the right skb
 *					during syn/ack processing.
 *		David S. Miller :	Output engine completely rewritten.
 *		Andrea Arcangeli:	SYNACK carry ts_recent in tsecr.
 *		Cacophonix Gaul :	draft-minshall-nagle-01
 *		J Hadi Salim	:	ECN support
 *
 */

#define pr_fmt(fmt) "TCP: " fmt

#include <net/tcp.h>

#include <linux/compiler.h>
#include <linux/gfp.h>
#include <linux/module.h>
#include <linux/static_key.h>

#include <trace/events/tcp.h>

static bool tcp_write_xmit(struct sock *sk, unsigned int mss_now, int nonagle,
			   int push_one, gfp_t gfp);

/* Account for new data that has been sent to the network. */
static void tcp_event_new_data_sent(struct sock *sk, struct sk_buff *skb)
{
	struct inet_connection_sock *icsk = inet_csk(sk);
	struct tcp_sock *tp = tcp_sk(sk);
	unsigned int prior_packets = tp->packets_out;

	tp->snd_nxt = TCP_SKB_CB(skb)->end_seq;

	__skb_unlink(skb, &sk->sk_write_queue);
	tcp_rbtree_insert(&sk->tcp_rtx_queue, skb);

	tp->packets_out += tcp_skb_pcount(skb);
	if (!prior_packets || icsk->icsk_pending == ICSK_TIME_LOSS_PROBE)
		tcp_rearm_rto(sk);

	NET_ADD_STATS(sock_net(sk), LINUX_MIB_TCPORIGDATASENT,
		      tcp_skb_pcount(skb));
}

/* SND.NXT, if window was not shrunk or the amount of shrunk was less than one
 * window scaling factor due to loss of precision.
 * If window has been shrunk, what should we make? It is not clear at all.
 * Using SND.UNA we will fail to open window, SND.NXT is out of window. :-(
 * Anything in between SND.UNA...SND.UNA+SND.WND also can be already
 * invalid. OK, let's make this for now:
 */
static inline __u32 tcp_acceptable_seq(const struct sock *sk)
{
	const struct tcp_sock *tp = tcp_sk(sk);

	if (!before(tcp_wnd_end(tp), tp->snd_nxt) ||
	    (tp->rx_opt.wscale_ok &&
	     ((tp->snd_nxt - tcp_wnd_end(tp)) < (1 << tp->rx_opt.rcv_wscale))))
		return tp->snd_nxt;
	else
		return tcp_wnd_end(tp);
}

/* Calculate mss to advertise in SYN segment.
 * RFC1122, RFC1063, draft-ietf-tcpimpl-pmtud-01 state that:
 *
 * 1. It is independent of path mtu.
 * 2. Ideally, it is maximal possible segment size i.e. 65535-40.
 * 3. For IPv4 it is reasonable to calculate it from maximal MTU of
 *    attached devices, because some buggy hosts are confused by
 *    large MSS.
 * 4. We do not make 3, we advertise MSS, calculated from first
 *    hop device mtu, but allow to raise it to ip_rt_min_advmss.
 *    This may be overridden via information stored in routing table.
 * 5. Value 65535 for MSS is valid in IPv6 and means "as large as possible,
 *    probably even Jumbo".
 */
static __u16 tcp_advertise_mss(struct sock *sk)
{
	struct tcp_sock *tp = tcp_sk(sk);
	const struct dst_entry *dst = __sk_dst_get(sk);
	int mss = tp->advmss;

	if (dst) {
		unsigned int metric = dst_metric_advmss(dst);

		if (metric < mss) {
			mss = metric;
			tp->advmss = mss;
		}
	}

	return (__u16)mss;
}

/* RFC2861. Reset CWND after idle period longer RTO to "restart window".
 * This is the first part of cwnd validation mechanism.
 */
void tcp_cwnd_restart(struct sock *sk, s32 delta)
{
	struct tcp_sock *tp = tcp_sk(sk);
	u32 restart_cwnd = tcp_init_cwnd(tp, __sk_dst_get(sk));
	u32 cwnd = tp->snd_cwnd;

	tcp_ca_event(sk, CA_EVENT_CWND_RESTART);

	tp->snd_ssthresh = tcp_current_ssthresh(sk);
	restart_cwnd = min(restart_cwnd, cwnd);

	while ((delta -= inet_csk(sk)->icsk_rto) > 0 && cwnd > restart_cwnd)
		cwnd >>= 1;
	tp->snd_cwnd = max(cwnd, restart_cwnd);
	tp->snd_cwnd_stamp = tcp_jiffies32;
	tp->snd_cwnd_used = 0;
}

/* Congestion state accounting after a packet has been sent. */
static void tcp_event_data_sent(struct tcp_sock *tp,
				struct sock *sk)
{
	struct inet_connection_sock *icsk = inet_csk(sk);
	const u32 now = tcp_jiffies32;

	if (tcp_packets_in_flight(tp) == 0)
		tcp_ca_event(sk, CA_EVENT_TX_START);

	tp->lsndtime = now;

	/* If it is a reply for ato after last received
	 * packet, enter pingpong mode.
	 */
	if ((u32)(now - icsk->icsk_ack.lrcvtime) < icsk->icsk_ack.ato)
		icsk->icsk_ack.pingpong = 1;
}

/* Account for an ACK we sent. */
static inline void tcp_event_ack_sent(struct sock *sk, unsigned int pkts,
				      u32 rcv_nxt)
{
	struct tcp_sock *tp = tcp_sk(sk);

	if (unlikely(tp->compressed_ack > TCP_FASTRETRANS_THRESH)) {
		NET_ADD_STATS(sock_net(sk), LINUX_MIB_TCPACKCOMPRESSED,
			      tp->compressed_ack - TCP_FASTRETRANS_THRESH);
		tp->compressed_ack = TCP_FASTRETRANS_THRESH;
		if (hrtimer_try_to_cancel(&tp->compressed_ack_timer) == 1)
			__sock_put(sk);
	}

	if (unlikely(rcv_nxt != tp->rcv_nxt))
		return;  /* Special ACK sent by DCTCP to reflect ECN */
	tcp_dec_quickack_mode(sk, pkts);
	inet_csk_clear_xmit_timer(sk, ICSK_TIME_DACK);
}


u32 tcp_default_init_rwnd(u32 mss)
{
	/* Initial receive window should be twice of TCP_INIT_CWND to
	 * enable proper sending of new unsent data during fast recovery
	 * (RFC 3517, Section 4, NextSeg() rule (2)). Further place a
	 * limit when mss is larger than 1460.
	 */
	u32 init_rwnd = TCP_INIT_CWND * 2;

	if (mss > 1460)
		init_rwnd = max((1460 * init_rwnd) / mss, 2U);
	return init_rwnd;
}

/* Determine a window scaling and initial window to offer.
 * Based on the assumption that the given amount of space
 * will be offered. Store the results in the tp structure.
 * NOTE: for smooth operation initial space offering should
 * be a multiple of mss if possible. We assume here that mss >= 1.
 * This MUST be enforced by all callers.
 */
void tcp_select_initial_window(const struct sock *sk, int __space, __u32 mss,
			       __u32 *rcv_wnd, __u32 *window_clamp,
			       int wscale_ok, __u8 *rcv_wscale,
			       __u32 init_rcv_wnd)
{
	unsigned int space = (__space < 0 ? 0 : __space);

	/* If no clamp set the clamp to the max possible scaled window */
	if (*window_clamp == 0)
		(*window_clamp) = (U16_MAX << TCP_MAX_WSCALE);
	space = min(*window_clamp, space);

	/* Quantize space offering to a multiple of mss if possible. */
	if (space > mss)
		space = rounddown(space, mss);

	/* NOTE: offering an initial window larger than 32767
	 * will break some buggy TCP stacks. If the admin tells us
	 * it is likely we could be speaking with such a buggy stack
	 * we will truncate our initial window offering to 32K-1
	 * unless the remote has sent us a window scaling option,
	 * which we interpret as a sign the remote TCP is not
	 * misinterpreting the window field as a signed quantity.
	 */
	if (sock_net(sk)->ipv4.sysctl_tcp_workaround_signed_windows)
		(*rcv_wnd) = min(space, MAX_TCP_WINDOW);
	else
		(*rcv_wnd) = space;

	(*rcv_wscale) = 0;
	if (wscale_ok) {
		/* Set window scaling on max possible window */
		space = max_t(u32, space, sock_net(sk)->ipv4.sysctl_tcp_rmem[2]);
		space = max_t(u32, space, sysctl_rmem_max);
		space = min_t(u32, space, *window_clamp);
		while (space > U16_MAX && (*rcv_wscale) < TCP_MAX_WSCALE) {
			space >>= 1;
			(*rcv_wscale)++;
		}
	}

	if (!init_rcv_wnd) /* Use default unless specified otherwise */
		init_rcv_wnd = tcp_default_init_rwnd(mss);
	*rcv_wnd = min(*rcv_wnd, init_rcv_wnd * mss);

	/* Set the clamp no higher than max representable value */
	(*window_clamp) = min_t(__u32, U16_MAX << (*rcv_wscale), *window_clamp);
}
EXPORT_SYMBOL(tcp_select_initial_window);

/* Chose a new window to advertise, update state in tcp_sock for the
 * socket, and return result with RFC1323 scaling applied.  The return
 * value can be stuffed directly into th->window for an outgoing
 * frame.
 */
static u16 tcp_select_window(struct sock *sk)
{
	struct tcp_sock *tp = tcp_sk(sk);
	u32 old_win = tp->rcv_wnd;
	u32 cur_win = tcp_receive_window(tp);
	u32 new_win = __tcp_select_window(sk);

	/* Never shrink the offered window */
	if (new_win < cur_win) {
		/* Danger Will Robinson!
		 * Don't update rcv_wup/rcv_wnd here or else
		 * we will not be able to advertise a zero
		 * window in time.  --DaveM
		 *
		 * Relax Will Robinson.
		 */
		if (new_win == 0)
			NET_INC_STATS(sock_net(sk),
				      LINUX_MIB_TCPWANTZEROWINDOWADV);
		new_win = ALIGN(cur_win, 1 << tp->rx_opt.rcv_wscale);
	}
	tp->rcv_wnd = new_win;
	tp->rcv_wup = tp->rcv_nxt;

	/* Make sure we do not exceed the maximum possible
	 * scaled window.
	 */
	if (!tp->rx_opt.rcv_wscale &&
	    sock_net(sk)->ipv4.sysctl_tcp_workaround_signed_windows)
		new_win = min(new_win, MAX_TCP_WINDOW);
	else
		new_win = min(new_win, (65535U << tp->rx_opt.rcv_wscale));

	/* RFC1323 scaling applied */
	new_win >>= tp->rx_opt.rcv_wscale;

	/* If we advertise zero window, disable fast path. */
	if (new_win == 0) {
		tp->pred_flags = 0;
		if (old_win)
			NET_INC_STATS(sock_net(sk),
				      LINUX_MIB_TCPTOZEROWINDOWADV);
	} else if (old_win == 0) {
		NET_INC_STATS(sock_net(sk), LINUX_MIB_TCPFROMZEROWINDOWADV);
	}

	return new_win;
}

/* Packet ECN state for a SYN-ACK */
static void tcp_ecn_send_synack(struct sock *sk, struct sk_buff *skb)
{
	const struct tcp_sock *tp = tcp_sk(sk);

	TCP_SKB_CB(skb)->tcp_flags &= ~TCPHDR_CWR;
	if (!(tp->ecn_flags & TCP_ECN_OK))
		TCP_SKB_CB(skb)->tcp_flags &= ~TCPHDR_ECE;
	else if (tcp_ca_needs_ecn(sk) ||
		 tcp_bpf_ca_needs_ecn(sk))
		INET_ECN_xmit(sk);
}

/* Packet ECN state for a SYN.  */
static void tcp_ecn_send_syn(struct sock *sk, struct sk_buff *skb)
{
	struct tcp_sock *tp = tcp_sk(sk);
	bool bpf_needs_ecn = tcp_bpf_ca_needs_ecn(sk);
	bool use_ecn = sock_net(sk)->ipv4.sysctl_tcp_ecn == 1 ||
		tcp_ca_needs_ecn(sk) || bpf_needs_ecn;

	if (!use_ecn) {
		const struct dst_entry *dst = __sk_dst_get(sk);

		if (dst && dst_feature(dst, RTAX_FEATURE_ECN))
			use_ecn = true;
	}

	tp->ecn_flags = 0;

	if (use_ecn) {
		TCP_SKB_CB(skb)->tcp_flags |= TCPHDR_ECE | TCPHDR_CWR;
		tp->ecn_flags = TCP_ECN_OK;
		if (tcp_ca_needs_ecn(sk) || bpf_needs_ecn)
			INET_ECN_xmit(sk);
	}
}

static void tcp_ecn_clear_syn(struct sock *sk, struct sk_buff *skb)
{
	if (sock_net(sk)->ipv4.sysctl_tcp_ecn_fallback)
		/* tp->ecn_flags are cleared at a later point in time when
		 * SYN ACK is ultimatively being received.
		 */
		TCP_SKB_CB(skb)->tcp_flags &= ~(TCPHDR_ECE | TCPHDR_CWR);
}

static void
tcp_ecn_make_synack(const struct request_sock *req, struct tcphdr *th)
{
	if (inet_rsk(req)->ecn_ok)
		th->ece = 1;
}

/* Set up ECN state for a packet on a ESTABLISHED socket that is about to
 * be sent.
 */
static void tcp_ecn_send(struct sock *sk, struct sk_buff *skb,
			 struct tcphdr *th, int tcp_header_len)
{
	struct tcp_sock *tp = tcp_sk(sk);

	if (tp->ecn_flags & TCP_ECN_OK) {
		/* Not-retransmitted data segment: set ECT and inject CWR. */
		if (skb->len != tcp_header_len &&
		    !before(TCP_SKB_CB(skb)->seq, tp->snd_nxt)) {
			INET_ECN_xmit(sk);
			if (tp->ecn_flags & TCP_ECN_QUEUE_CWR) {
				tp->ecn_flags &= ~TCP_ECN_QUEUE_CWR;
				th->cwr = 1;
				skb_shinfo(skb)->gso_type |= SKB_GSO_TCP_ECN;
			}
		} else if (!tcp_ca_needs_ecn(sk)) {
			/* ACK or retransmitted segment: clear ECT|CE */
			INET_ECN_dontxmit(sk);
		}
		if (tp->ecn_flags & TCP_ECN_DEMAND_CWR)
			th->ece = 1;
	}
}

/* Constructs common control bits of non-data skb. If SYN/FIN is present,
 * auto increment end seqno.
 */
static void tcp_init_nondata_skb(struct sk_buff *skb, u32 seq, u8 flags)
{
	skb->ip_summed = CHECKSUM_PARTIAL;

	TCP_SKB_CB(skb)->tcp_flags = flags;
	TCP_SKB_CB(skb)->sacked = 0;

	tcp_skb_pcount_set(skb, 1);

	TCP_SKB_CB(skb)->seq = seq;
	if (flags & (TCPHDR_SYN | TCPHDR_FIN))
		seq++;
	TCP_SKB_CB(skb)->end_seq = seq;
}

static inline bool tcp_urg_mode(const struct tcp_sock *tp)
{
	return tp->snd_una != tp->snd_up;
}

#define OPTION_SACK_ADVERTISE	(1 << 0)
#define OPTION_TS		(1 << 1)
#define OPTION_MD5		(1 << 2)
#define OPTION_WSCALE		(1 << 3)
#define OPTION_FAST_OPEN_COOKIE	(1 << 8)
#define OPTION_SMC		(1 << 9)

static void smc_options_write(__be32 *ptr, u16 *options)
{
#if IS_ENABLED(CONFIG_SMC)
	if (static_branch_unlikely(&tcp_have_smc)) {
		if (unlikely(OPTION_SMC & *options)) {
			*ptr++ = htonl((TCPOPT_NOP  << 24) |
				       (TCPOPT_NOP  << 16) |
				       (TCPOPT_EXP <<  8) |
				       (TCPOLEN_EXP_SMC_BASE));
			*ptr++ = htonl(TCPOPT_SMC_MAGIC);
		}
	}
#endif
}

struct tcp_out_options {
	u16 options;		/* bit field of OPTION_* */
	u16 mss;		/* 0 to disable */
	u8 ws;			/* window scale, 0 to disable */
	u8 num_sack_blocks;	/* number of SACK blocks to include */
	u8 hash_size;		/* bytes in hash_location */
	__u8 *hash_location;	/* temporary pointer, overloaded */
	__u32 tsval, tsecr;	/* need to include OPTION_TS */
	struct tcp_fastopen_cookie *fastopen_cookie;	/* Fast open cookie */
};

/* Write previously computed TCP options to the packet.
 *
 * Beware: Something in the Internet is very sensitive to the ordering of
 * TCP options, we learned this through the hard way, so be careful here.
 * Luckily we can at least blame others for their non-compliance but from
 * inter-operability perspective it seems that we're somewhat stuck with
 * the ordering which we have been using if we want to keep working with
 * those broken things (not that it currently hurts anybody as there isn't
 * particular reason why the ordering would need to be changed).
 *
 * At least SACK_PERM as the first option is known to lead to a disaster
 * (but it may well be that other scenarios fail similarly).
 */
static void tcp_options_write(__be32 *ptr, struct tcp_sock *tp,
			      struct tcp_out_options *opts)
{
	u16 options = opts->options;	/* mungable copy */

	if (unlikely(OPTION_MD5 & options)) {
		*ptr++ = htonl((TCPOPT_NOP << 24) | (TCPOPT_NOP << 16) |
			       (TCPOPT_MD5SIG << 8) | TCPOLEN_MD5SIG);
		/* overload cookie hash location */
		opts->hash_location = (__u8 *)ptr;
		ptr += 4;
	}

	if (unlikely(opts->mss)) {
		*ptr++ = htonl((TCPOPT_MSS << 24) |
			       (TCPOLEN_MSS << 16) |
			       opts->mss);
	}

	if (likely(OPTION_TS & options)) {
		if (unlikely(OPTION_SACK_ADVERTISE & options)) {
			*ptr++ = htonl((TCPOPT_SACK_PERM << 24) |
				       (TCPOLEN_SACK_PERM << 16) |
				       (TCPOPT_TIMESTAMP << 8) |
				       TCPOLEN_TIMESTAMP);
			options &= ~OPTION_SACK_ADVERTISE;
		} else {
			*ptr++ = htonl((TCPOPT_NOP << 24) |
				       (TCPOPT_NOP << 16) |
				       (TCPOPT_TIMESTAMP << 8) |
				       TCPOLEN_TIMESTAMP);
		}
		*ptr++ = htonl(opts->tsval);
		*ptr++ = htonl(opts->tsecr);
	}

	if (unlikely(OPTION_SACK_ADVERTISE & options)) {
		*ptr++ = htonl((TCPOPT_NOP << 24) |
			       (TCPOPT_NOP << 16) |
			       (TCPOPT_SACK_PERM << 8) |
			       TCPOLEN_SACK_PERM);
	}

	if (unlikely(OPTION_WSCALE & options)) {
		*ptr++ = htonl((TCPOPT_NOP << 24) |
			       (TCPOPT_WINDOW << 16) |
			       (TCPOLEN_WINDOW << 8) |
			       opts->ws);
	}

	if (unlikely(opts->num_sack_blocks)) {
		struct tcp_sack_block *sp = tp->rx_opt.dsack ?
			tp->duplicate_sack : tp->selective_acks;
		int this_sack;

		*ptr++ = htonl((TCPOPT_NOP  << 24) |
			       (TCPOPT_NOP  << 16) |
			       (TCPOPT_SACK <<  8) |
			       (TCPOLEN_SACK_BASE + (opts->num_sack_blocks *
						     TCPOLEN_SACK_PERBLOCK)));

		for (this_sack = 0; this_sack < opts->num_sack_blocks;
		     ++this_sack) {
			*ptr++ = htonl(sp[this_sack].start_seq);
			*ptr++ = htonl(sp[this_sack].end_seq);
		}

		tp->rx_opt.dsack = 0;
	}

	if (unlikely(OPTION_FAST_OPEN_COOKIE & options)) {
		struct tcp_fastopen_cookie *foc = opts->fastopen_cookie;
		u8 *p = (u8 *)ptr;
		u32 len; /* Fast Open option length */

		if (foc->exp) {
			len = TCPOLEN_EXP_FASTOPEN_BASE + foc->len;
			*ptr = htonl((TCPOPT_EXP << 24) | (len << 16) |
				     TCPOPT_FASTOPEN_MAGIC);
			p += TCPOLEN_EXP_FASTOPEN_BASE;
		} else {
			len = TCPOLEN_FASTOPEN_BASE + foc->len;
			*p++ = TCPOPT_FASTOPEN;
			*p++ = len;
		}

		memcpy(p, foc->val, foc->len);
		if ((len & 3) == 2) {
			p[foc->len] = TCPOPT_NOP;
			p[foc->len + 1] = TCPOPT_NOP;
		}
		ptr += (len + 3) >> 2;
	}

	smc_options_write(ptr, &options);
}

static void smc_set_option(const struct tcp_sock *tp,
			   struct tcp_out_options *opts,
			   unsigned int *remaining)
{
#if IS_ENABLED(CONFIG_SMC)
	if (static_branch_unlikely(&tcp_have_smc)) {
		if (tp->syn_smc) {
			if (*remaining >= TCPOLEN_EXP_SMC_BASE_ALIGNED) {
				opts->options |= OPTION_SMC;
				*remaining -= TCPOLEN_EXP_SMC_BASE_ALIGNED;
			}
		}
	}
#endif
}

static void smc_set_option_cond(const struct tcp_sock *tp,
				const struct inet_request_sock *ireq,
				struct tcp_out_options *opts,
				unsigned int *remaining)
{
#if IS_ENABLED(CONFIG_SMC)
	if (static_branch_unlikely(&tcp_have_smc)) {
		if (tp->syn_smc && ireq->smc_ok) {
			if (*remaining >= TCPOLEN_EXP_SMC_BASE_ALIGNED) {
				opts->options |= OPTION_SMC;
				*remaining -= TCPOLEN_EXP_SMC_BASE_ALIGNED;
			}
		}
	}
#endif
}

/* Compute TCP options for SYN packets. This is not the final
 * network wire format yet.
 */
static unsigned int tcp_syn_options(struct sock *sk, struct sk_buff *skb,
				struct tcp_out_options *opts,
				struct tcp_md5sig_key **md5)
{
	struct tcp_sock *tp = tcp_sk(sk);
	unsigned int remaining = MAX_TCP_OPTION_SPACE;
	struct tcp_fastopen_request *fastopen = tp->fastopen_req;

	*md5 = NULL;
#ifdef CONFIG_TCP_MD5SIG
	if (unlikely(rcu_access_pointer(tp->md5sig_info))) {
		*md5 = tp->af_specific->md5_lookup(sk, sk);
		if (*md5) {
			opts->options |= OPTION_MD5;
			remaining -= TCPOLEN_MD5SIG_ALIGNED;
		}
	}
#endif

	/* We always get an MSS option.  The option bytes which will be seen in
	 * normal data packets should timestamps be used, must be in the MSS
	 * advertised.  But we subtract them from tp->mss_cache so that
	 * calculations in tcp_sendmsg are simpler etc.  So account for this
	 * fact here if necessary.  If we don't do this correctly, as a
	 * receiver we won't recognize data packets as being full sized when we
	 * should, and thus we won't abide by the delayed ACK rules correctly.
	 * SACKs don't matter, we never delay an ACK when we have any of those
	 * going out.  */
	opts->mss = tcp_advertise_mss(sk);
	remaining -= TCPOLEN_MSS_ALIGNED;

	if (likely(sock_net(sk)->ipv4.sysctl_tcp_timestamps && !*md5)) {
		opts->options |= OPTION_TS;
		opts->tsval = tcp_skb_timestamp(skb) + tp->tsoffset;
		opts->tsecr = tp->rx_opt.ts_recent;
		remaining -= TCPOLEN_TSTAMP_ALIGNED;
	}
	if (likely(sock_net(sk)->ipv4.sysctl_tcp_window_scaling)) {
		opts->ws = tp->rx_opt.rcv_wscale;
		opts->options |= OPTION_WSCALE;
		remaining -= TCPOLEN_WSCALE_ALIGNED;
	}
	if (likely(sock_net(sk)->ipv4.sysctl_tcp_sack)) {
		opts->options |= OPTION_SACK_ADVERTISE;
		if (unlikely(!(OPTION_TS & opts->options)))
			remaining -= TCPOLEN_SACKPERM_ALIGNED;
	}

	if (fastopen && fastopen->cookie.len >= 0) {
		u32 need = fastopen->cookie.len;

		need += fastopen->cookie.exp ? TCPOLEN_EXP_FASTOPEN_BASE :
					       TCPOLEN_FASTOPEN_BASE;
		need = (need + 3) & ~3U;  /* Align to 32 bits */
		if (remaining >= need) {
			opts->options |= OPTION_FAST_OPEN_COOKIE;
			opts->fastopen_cookie = &fastopen->cookie;
			remaining -= need;
			tp->syn_fastopen = 1;
			tp->syn_fastopen_exp = fastopen->cookie.exp ? 1 : 0;
		}
	}

	smc_set_option(tp, opts, &remaining);

	return MAX_TCP_OPTION_SPACE - remaining;
}

/* Set up TCP options for SYN-ACKs. */
static unsigned int tcp_synack_options(const struct sock *sk,
				       struct request_sock *req,
				       unsigned int mss, struct sk_buff *skb,
				       struct tcp_out_options *opts,
				       const struct tcp_md5sig_key *md5,
				       struct tcp_fastopen_cookie *foc)
{
	struct inet_request_sock *ireq = inet_rsk(req);
	unsigned int remaining = MAX_TCP_OPTION_SPACE;

#ifdef CONFIG_TCP_MD5SIG
	if (md5) {
		opts->options |= OPTION_MD5;
		remaining -= TCPOLEN_MD5SIG_ALIGNED;

		/* We can't fit any SACK blocks in a packet with MD5 + TS
		 * options. There was discussion about disabling SACK
		 * rather than TS in order to fit in better with old,
		 * buggy kernels, but that was deemed to be unnecessary.
		 */
		ireq->tstamp_ok &= !ireq->sack_ok;
	}
#endif

	/* We always send an MSS option. */
	opts->mss = mss;
	remaining -= TCPOLEN_MSS_ALIGNED;

	if (likely(ireq->wscale_ok)) {
		opts->ws = ireq->rcv_wscale;
		opts->options |= OPTION_WSCALE;
		remaining -= TCPOLEN_WSCALE_ALIGNED;
	}
	if (likely(ireq->tstamp_ok)) {
		opts->options |= OPTION_TS;
		opts->tsval = tcp_skb_timestamp(skb) + tcp_rsk(req)->ts_off;
		opts->tsecr = req->ts_recent;
		remaining -= TCPOLEN_TSTAMP_ALIGNED;
	}
	if (likely(ireq->sack_ok)) {
		opts->options |= OPTION_SACK_ADVERTISE;
		if (unlikely(!ireq->tstamp_ok))
			remaining -= TCPOLEN_SACKPERM_ALIGNED;
	}
	if (foc != NULL && foc->len >= 0) {
		u32 need = foc->len;

		need += foc->exp ? TCPOLEN_EXP_FASTOPEN_BASE :
				   TCPOLEN_FASTOPEN_BASE;
		need = (need + 3) & ~3U;  /* Align to 32 bits */
		if (remaining >= need) {
			opts->options |= OPTION_FAST_OPEN_COOKIE;
			opts->fastopen_cookie = foc;
			remaining -= need;
		}
	}

	smc_set_option_cond(tcp_sk(sk), ireq, opts, &remaining);

	return MAX_TCP_OPTION_SPACE - remaining;
}

/* Compute TCP options for ESTABLISHED sockets. This is not the
 * final wire format yet.
 */
static unsigned int tcp_established_options(struct sock *sk, struct sk_buff *skb,
					struct tcp_out_options *opts,
					struct tcp_md5sig_key **md5)
{
	struct tcp_sock *tp = tcp_sk(sk);
	unsigned int size = 0;
	unsigned int eff_sacks;

	opts->options = 0;

	*md5 = NULL;
#ifdef CONFIG_TCP_MD5SIG
	if (unlikely(rcu_access_pointer(tp->md5sig_info))) {
		*md5 = tp->af_specific->md5_lookup(sk, sk);
		if (*md5) {
			opts->options |= OPTION_MD5;
			size += TCPOLEN_MD5SIG_ALIGNED;
		}
	}
#endif

	if (likely(tp->rx_opt.tstamp_ok)) {
		opts->options |= OPTION_TS;
		opts->tsval = skb ? tcp_skb_timestamp(skb) + tp->tsoffset : 0;
		opts->tsecr = tp->rx_opt.ts_recent;
		size += TCPOLEN_TSTAMP_ALIGNED;
	}

	eff_sacks = tp->rx_opt.num_sacks + tp->rx_opt.dsack;
	if (unlikely(eff_sacks)) {
		const unsigned int remaining = MAX_TCP_OPTION_SPACE - size;
		opts->num_sack_blocks =
			min_t(unsigned int, eff_sacks,
			      (remaining - TCPOLEN_SACK_BASE_ALIGNED) /
			      TCPOLEN_SACK_PERBLOCK);
		size += TCPOLEN_SACK_BASE_ALIGNED +
			opts->num_sack_blocks * TCPOLEN_SACK_PERBLOCK;
	}

	return size;
}


/* TCP SMALL QUEUES (TSQ)
 *
 * TSQ goal is to keep small amount of skbs per tcp flow in tx queues (qdisc+dev)
 * to reduce RTT and bufferbloat.
 * We do this using a special skb destructor (tcp_wfree).
 *
 * Its important tcp_wfree() can be replaced by sock_wfree() in the event skb
 * needs to be reallocated in a driver.
 * The invariant being skb->truesize subtracted from sk->sk_wmem_alloc
 *
 * Since transmit from skb destructor is forbidden, we use a tasklet
 * to process all sockets that eventually need to send more skbs.
 * We use one tasklet per cpu, with its own queue of sockets.
 */
struct tsq_tasklet {
	struct tasklet_struct	tasklet;
	struct list_head	head; /* queue of tcp sockets */
};
static DEFINE_PER_CPU(struct tsq_tasklet, tsq_tasklet);

static void tcp_tsq_write(struct sock *sk)
{
	if ((1 << sk->sk_state) &
	    (TCPF_ESTABLISHED | TCPF_FIN_WAIT1 | TCPF_CLOSING |
	     TCPF_CLOSE_WAIT  | TCPF_LAST_ACK)) {
		struct tcp_sock *tp = tcp_sk(sk);

		if (tp->lost_out > tp->retrans_out &&
		    tp->snd_cwnd > tcp_packets_in_flight(tp)) {
			tcp_mstamp_refresh(tp);
			tcp_xmit_retransmit_queue(sk);
		}

		tcp_write_xmit(sk, tcp_current_mss(sk), tp->nonagle,
			       0, GFP_ATOMIC);
	}
}

static void tcp_tsq_handler(struct sock *sk)
{
	bh_lock_sock(sk);
	if (!sock_owned_by_user(sk))
		tcp_tsq_write(sk);
	else if (!test_and_set_bit(TCP_TSQ_DEFERRED, &sk->sk_tsq_flags))
		sock_hold(sk);
	bh_unlock_sock(sk);
}
/*
 * One tasklet per cpu tries to send more skbs.
 * We run in tasklet context but need to disable irqs when
 * transferring tsq->head because tcp_wfree() might
 * interrupt us (non NAPI drivers)
 */
static void tcp_tasklet_func(unsigned long data)
{
	struct tsq_tasklet *tsq = (struct tsq_tasklet *)data;
	LIST_HEAD(list);
	unsigned long flags;
	struct list_head *q, *n;
	struct tcp_sock *tp;
	struct sock *sk;

	local_irq_save(flags);
	list_splice_init(&tsq->head, &list);
	local_irq_restore(flags);

	list_for_each_safe(q, n, &list) {
		tp = list_entry(q, struct tcp_sock, tsq_node);
		list_del(&tp->tsq_node);

		sk = (struct sock *)tp;
		smp_mb__before_atomic();
		clear_bit(TSQ_QUEUED, &sk->sk_tsq_flags);

		tcp_tsq_handler(sk);
		sk_free(sk);
	}
}

#define TCP_DEFERRED_ALL (TCPF_TSQ_DEFERRED |		\
			  TCPF_WRITE_TIMER_DEFERRED |	\
			  TCPF_DELACK_TIMER_DEFERRED |	\
			  TCPF_MTU_REDUCED_DEFERRED)
/**
 * tcp_release_cb - tcp release_sock() callback
 * @sk: socket
 *
 * called from release_sock() to perform protocol dependent
 * actions before socket release.
 */
void tcp_release_cb(struct sock *sk)
{
	unsigned long flags, nflags;

	/* perform an atomic operation only if at least one flag is set */
	do {
		flags = sk->sk_tsq_flags;
		if (!(flags & TCP_DEFERRED_ALL))
			return;
		nflags = flags & ~TCP_DEFERRED_ALL;
	} while (cmpxchg(&sk->sk_tsq_flags, flags, nflags) != flags);

	if (flags & TCPF_TSQ_DEFERRED) {
		tcp_tsq_write(sk);
		__sock_put(sk);
	}
	/* Here begins the tricky part :
	 * We are called from release_sock() with :
	 * 1) BH disabled
	 * 2) sk_lock.slock spinlock held
	 * 3) socket owned by us (sk->sk_lock.owned == 1)
	 *
	 * But following code is meant to be called from BH handlers,
	 * so we should keep BH disabled, but early release socket ownership
	 */
	sock_release_ownership(sk);

	if (flags & TCPF_WRITE_TIMER_DEFERRED) {
		tcp_write_timer_handler(sk);
		__sock_put(sk);
	}
	if (flags & TCPF_DELACK_TIMER_DEFERRED) {
		tcp_delack_timer_handler(sk);
		__sock_put(sk);
	}
	if (flags & TCPF_MTU_REDUCED_DEFERRED) {
		inet_csk(sk)->icsk_af_ops->mtu_reduced(sk);
		__sock_put(sk);
	}
}
EXPORT_SYMBOL(tcp_release_cb);

void __init tcp_tasklet_init(void)
{
	int i;

	for_each_possible_cpu(i) {
		struct tsq_tasklet *tsq = &per_cpu(tsq_tasklet, i);

		INIT_LIST_HEAD(&tsq->head);
		tasklet_init(&tsq->tasklet,
			     tcp_tasklet_func,
			     (unsigned long)tsq);
	}
}

/*
 * Write buffer destructor automatically called from kfree_skb.
 * We can't xmit new skbs from this context, as we might already
 * hold qdisc lock.
 */
void tcp_wfree(struct sk_buff *skb)
{
	struct sock *sk = skb->sk;
	struct tcp_sock *tp = tcp_sk(sk);
	unsigned long flags, nval, oval;

	/* Keep one reference on sk_wmem_alloc.
	 * Will be released by sk_free() from here or tcp_tasklet_func()
	 */
	WARN_ON(refcount_sub_and_test(skb->truesize - 1, &sk->sk_wmem_alloc));

	/* If this softirq is serviced by ksoftirqd, we are likely under stress.
	 * Wait until our queues (qdisc + devices) are drained.
	 * This gives :
	 * - less callbacks to tcp_write_xmit(), reducing stress (batches)
	 * - chance for incoming ACK (processed by another cpu maybe)
	 *   to migrate this flow (skb->ooo_okay will be eventually set)
	 */
	if (refcount_read(&sk->sk_wmem_alloc) >= SKB_TRUESIZE(1) && this_cpu_ksoftirqd() == current)
		goto out;

	for (oval = READ_ONCE(sk->sk_tsq_flags);; oval = nval) {
		struct tsq_tasklet *tsq;
		bool empty;

		if (!(oval & TSQF_THROTTLED) || (oval & TSQF_QUEUED))
			goto out;

		nval = (oval & ~TSQF_THROTTLED) | TSQF_QUEUED;
		nval = cmpxchg(&sk->sk_tsq_flags, oval, nval);
		if (nval != oval)
			continue;

		/* queue this socket to tasklet queue */
		local_irq_save(flags);
		tsq = this_cpu_ptr(&tsq_tasklet);
		empty = list_empty(&tsq->head);
		list_add(&tp->tsq_node, &tsq->head);
		if (empty)
			tasklet_schedule(&tsq->tasklet);
		local_irq_restore(flags);
		return;
	}
out:
	sk_free(sk);
}

/* Note: Called under soft irq.
 * We can call TCP stack right away, unless socket is owned by user.
 */
enum hrtimer_restart tcp_pace_kick(struct hrtimer *timer)
{
	struct tcp_sock *tp = container_of(timer, struct tcp_sock, pacing_timer);
	struct sock *sk = (struct sock *)tp;

	tcp_tsq_handler(sk);
	sock_put(sk);

	return HRTIMER_NORESTART;
}

static void tcp_internal_pacing(struct sock *sk, const struct sk_buff *skb)
{
	u64 len_ns;
	u32 rate;

	if (!tcp_needs_internal_pacing(sk))
		return;
	rate = sk->sk_pacing_rate;
	if (!rate || rate == ~0U)
		return;

	len_ns = (u64)skb->len * NSEC_PER_SEC;
	do_div(len_ns, rate);
	hrtimer_start(&tcp_sk(sk)->pacing_timer,
		      ktime_add_ns(ktime_get(), len_ns),
		      HRTIMER_MODE_ABS_PINNED_SOFT);
	sock_hold(sk);
}

static void tcp_update_skb_after_send(struct tcp_sock *tp, struct sk_buff *skb)
{
	skb->skb_mstamp = tp->tcp_mstamp;
	list_move_tail(&skb->tcp_tsorted_anchor, &tp->tsorted_sent_queue);
}

/* This routine actually transmits TCP packets queued in by
 * tcp_do_sendmsg().  This is used by both the initial
 * transmission and possible later retransmissions.
 * All SKB's seen here are completely headerless.  It is our
 * job to build the TCP header, and pass the packet down to
 * IP so it can do the same plus pass the packet off to the
 * device.
 *
 * We are working here with either a clone of the original
 * SKB, or a fresh unique copy made by the retransmit engine.
 */
static int __tcp_transmit_skb(struct sock *sk, struct sk_buff *skb,
			      int clone_it, gfp_t gfp_mask, u32 rcv_nxt)
{
	const struct inet_connection_sock *icsk = inet_csk(sk);
	struct inet_sock *inet;
	struct tcp_sock *tp;
	struct tcp_skb_cb *tcb;
	struct tcp_out_options opts;
	unsigned int tcp_options_size, tcp_header_size;
	struct sk_buff *oskb = NULL;
	struct tcp_md5sig_key *md5;
	struct tcphdr *th;
	int err;

	BUG_ON(!skb || !tcp_skb_pcount(skb));
	tp = tcp_sk(sk);

	if (clone_it) {
		TCP_SKB_CB(skb)->tx.in_flight = TCP_SKB_CB(skb)->end_seq
			- tp->snd_una;
		oskb = skb;

		tcp_skb_tsorted_save(oskb) {
			if (unlikely(skb_cloned(oskb)))
				skb = pskb_copy(oskb, gfp_mask);
			else
				skb = skb_clone(oskb, gfp_mask);
		} tcp_skb_tsorted_restore(oskb);

		if (unlikely(!skb))
			return -ENOBUFS;
	}
	skb->skb_mstamp = tp->tcp_mstamp;

	inet = inet_sk(sk);
	tcb = TCP_SKB_CB(skb);
	memset(&opts, 0, sizeof(opts));

	if (unlikely(tcb->tcp_flags & TCPHDR_SYN))
		tcp_options_size = tcp_syn_options(sk, skb, &opts, &md5);
	else
		tcp_options_size = tcp_established_options(sk, skb, &opts,
							   &md5);
	tcp_header_size = tcp_options_size + sizeof(struct tcphdr);

	/* if no packet is in qdisc/device queue, then allow XPS to select
	 * another queue. We can be called from tcp_tsq_handler()
	 * which holds one reference to sk.
	 *
	 * TODO: Ideally, in-flight pure ACK packets should not matter here.
	 * One way to get this would be to set skb->truesize = 2 on them.
	 */
	skb->ooo_okay = sk_wmem_alloc_get(sk) < SKB_TRUESIZE(1);

	/* If we had to use memory reserve to allocate this skb,
	 * this might cause drops if packet is looped back :
	 * Other socket might not have SOCK_MEMALLOC.
	 * Packets not looped back do not care about pfmemalloc.
	 */
	skb->pfmemalloc = 0;

	skb_push(skb, tcp_header_size);
	skb_reset_transport_header(skb);

	skb_orphan(skb);
	skb->sk = sk;
	skb->destructor = skb_is_tcp_pure_ack(skb) ? __sock_wfree : tcp_wfree;
	skb_set_hash_from_sk(skb, sk);
	refcount_add(skb->truesize, &sk->sk_wmem_alloc);

	skb_set_dst_pending_confirm(skb, sk->sk_dst_pending_confirm);

	/* Build TCP header and checksum it. */
	th = (struct tcphdr *)skb->data;
	th->source		= inet->inet_sport;
	th->dest		= inet->inet_dport;
	th->seq			= htonl(tcb->seq);
	th->ack_seq		= htonl(rcv_nxt);
	*(((__be16 *)th) + 6)	= htons(((tcp_header_size >> 2) << 12) |
					tcb->tcp_flags);

	th->check		= 0;
	th->urg_ptr		= 0;

	/* The urg_mode check is necessary during a below snd_una win probe */
	if (unlikely(tcp_urg_mode(tp) && before(tcb->seq, tp->snd_up))) {
		if (before(tp->snd_up, tcb->seq + 0x10000)) {
			th->urg_ptr = htons(tp->snd_up - tcb->seq);
			th->urg = 1;
		} else if (after(tcb->seq + 0xFFFF, tp->snd_nxt)) {
			th->urg_ptr = htons(0xFFFF);
			th->urg = 1;
		}
	}

	tcp_options_write((__be32 *)(th + 1), tp, &opts);
	skb_shinfo(skb)->gso_type = sk->sk_gso_type;
	if (likely(!(tcb->tcp_flags & TCPHDR_SYN))) {
		th->window      = htons(tcp_select_window(sk));
		tcp_ecn_send(sk, skb, th, tcp_header_size);
	} else {
		/* RFC1323: The window in SYN & SYN/ACK segments
		 * is never scaled.
		 */
		th->window	= htons(min(tp->rcv_wnd, 65535U));
	}
#ifdef CONFIG_TCP_MD5SIG
	/* Calculate the MD5 hash, as we have all we need now */
	if (md5) {
		sk_nocaps_add(sk, NETIF_F_GSO_MASK);
		tp->af_specific->calc_md5_hash(opts.hash_location,
					       md5, sk, skb);
	}
#endif

	icsk->icsk_af_ops->send_check(sk, skb);

	if (likely(tcb->tcp_flags & TCPHDR_ACK))
		tcp_event_ack_sent(sk, tcp_skb_pcount(skb), rcv_nxt);

	if (skb->len != tcp_header_size) {
		tcp_event_data_sent(tp, sk);
		tp->data_segs_out += tcp_skb_pcount(skb);
		tp->bytes_sent += skb->len - tcp_header_size;
		tcp_internal_pacing(sk, skb);
	}

	if (after(tcb->end_seq, tp->snd_nxt) || tcb->seq == tcb->end_seq)
		TCP_ADD_STATS(sock_net(sk), TCP_MIB_OUTSEGS,
			      tcp_skb_pcount(skb));

	tp->segs_out += tcp_skb_pcount(skb);
	/* OK, its time to fill skb_shinfo(skb)->gso_{segs|size} */
	skb_shinfo(skb)->gso_segs = tcp_skb_pcount(skb);
	skb_shinfo(skb)->gso_size = tcp_skb_mss(skb);

	/* Our usage of tstamp should remain private */
	skb->tstamp = 0;

	/* Cleanup our debris for IP stacks */
	memset(skb->cb, 0, max(sizeof(struct inet_skb_parm),
			       sizeof(struct inet6_skb_parm)));

	err = icsk->icsk_af_ops->queue_xmit(sk, skb, &inet->cork.fl);

	if (unlikely(err > 0)) {
		tcp_enter_cwr(sk);
		err = net_xmit_eval(err);
	}
	if (!err && oskb) {
		tcp_update_skb_after_send(tp, oskb);
		tcp_rate_skb_sent(sk, oskb);
	}
	return err;
}

static int tcp_transmit_skb(struct sock *sk, struct sk_buff *skb, int clone_it,
			    gfp_t gfp_mask)
{
	return __tcp_transmit_skb(sk, skb, clone_it, gfp_mask,
				  tcp_sk(sk)->rcv_nxt);
}

/* This routine just queues the buffer for sending.
 *
 * NOTE: probe0 timer is not checked, do not forget tcp_push_pending_frames,
 * otherwise socket can stall.
 */
static void tcp_queue_skb(struct sock *sk, struct sk_buff *skb)
{
	struct tcp_sock *tp = tcp_sk(sk);

	/* Advance write_seq and place onto the write_queue. */
	tp->write_seq = TCP_SKB_CB(skb)->end_seq;
	__skb_header_release(skb);
	tcp_add_write_queue_tail(sk, skb);
	sk->sk_wmem_queued += skb->truesize;
	sk_mem_charge(sk, skb->truesize);
}

/* Initialize TSO segments for a packet. */
static void tcp_set_skb_tso_segs(struct sk_buff *skb, unsigned int mss_now)
{
	if (skb->len <= mss_now) {
		/* Avoid the costly divide in the normal
		 * non-TSO case.
		 */
		tcp_skb_pcount_set(skb, 1);
		TCP_SKB_CB(skb)->tcp_gso_size = 0;
	} else {
		tcp_skb_pcount_set(skb, DIV_ROUND_UP(skb->len, mss_now));
		TCP_SKB_CB(skb)->tcp_gso_size = mss_now;
	}
}

/* Pcount in the middle of the write queue got changed, we need to do various
 * tweaks to fix counters
 */
static void tcp_adjust_pcount(struct sock *sk, const struct sk_buff *skb, int decr)
{
	struct tcp_sock *tp = tcp_sk(sk);

	tp->packets_out -= decr;

	if (TCP_SKB_CB(skb)->sacked & TCPCB_SACKED_ACKED)
		tp->sacked_out -= decr;
	if (TCP_SKB_CB(skb)->sacked & TCPCB_SACKED_RETRANS)
		tp->retrans_out -= decr;
	if (TCP_SKB_CB(skb)->sacked & TCPCB_LOST)
		tp->lost_out -= decr;

	/* Reno case is special. Sigh... */
	if (tcp_is_reno(tp) && decr > 0)
		tp->sacked_out -= min_t(u32, tp->sacked_out, decr);

	if (tp->lost_skb_hint &&
	    before(TCP_SKB_CB(skb)->seq, TCP_SKB_CB(tp->lost_skb_hint)->seq) &&
	    (TCP_SKB_CB(skb)->sacked & TCPCB_SACKED_ACKED))
		tp->lost_cnt_hint -= decr;

	tcp_verify_left_out(tp);
}

static bool tcp_has_tx_tstamp(const struct sk_buff *skb)
{
	return TCP_SKB_CB(skb)->txstamp_ack ||
		(skb_shinfo(skb)->tx_flags & SKBTX_ANY_TSTAMP);
}

static void tcp_fragment_tstamp(struct sk_buff *skb, struct sk_buff *skb2)
{
	struct skb_shared_info *shinfo = skb_shinfo(skb);

	if (unlikely(tcp_has_tx_tstamp(skb)) &&
	    !before(shinfo->tskey, TCP_SKB_CB(skb2)->seq)) {
		struct skb_shared_info *shinfo2 = skb_shinfo(skb2);
		u8 tsflags = shinfo->tx_flags & SKBTX_ANY_TSTAMP;

		shinfo->tx_flags &= ~tsflags;
		shinfo2->tx_flags |= tsflags;
		swap(shinfo->tskey, shinfo2->tskey);
		TCP_SKB_CB(skb2)->txstamp_ack = TCP_SKB_CB(skb)->txstamp_ack;
		TCP_SKB_CB(skb)->txstamp_ack = 0;
	}
}

static void tcp_skb_fragment_eor(struct sk_buff *skb, struct sk_buff *skb2)
{
	TCP_SKB_CB(skb2)->eor = TCP_SKB_CB(skb)->eor;
	TCP_SKB_CB(skb)->eor = 0;
}

/* Insert buff after skb on the write or rtx queue of sk.  */
static void tcp_insert_write_queue_after(struct sk_buff *skb,
					 struct sk_buff *buff,
					 struct sock *sk,
					 enum tcp_queue tcp_queue)
{
	if (tcp_queue == TCP_FRAG_IN_WRITE_QUEUE)
		__skb_queue_after(&sk->sk_write_queue, skb, buff);
	else
		tcp_rbtree_insert(&sk->tcp_rtx_queue, buff);
}

/* Function to create two new TCP segments.  Shrinks the given segment
 * to the specified size and appends a new segment with the rest of the
 * packet to the list.  This won't be called frequently, I hope.
 * Remember, these are still headerless SKBs at this point.
 */
int tcp_fragment(struct sock *sk, enum tcp_queue tcp_queue,
		 struct sk_buff *skb, u32 len,
		 unsigned int mss_now, gfp_t gfp)
{
	struct tcp_sock *tp = tcp_sk(sk);
	struct sk_buff *buff;
	int nsize, old_factor;
	long limit;
	int nlen;
	u8 flags;

	if (WARN_ON(len > skb->len))
		return -EINVAL;

	nsize = skb_headlen(skb) - len;
	if (nsize < 0)
		nsize = 0;

<<<<<<< HEAD
	if (unlikely((sk->sk_wmem_queued >> 1) > sk->sk_sndbuf)) {
=======
	/* tcp_sendmsg() can overshoot sk_wmem_queued by one full size skb.
	 * We need some allowance to not penalize applications setting small
	 * SO_SNDBUF values.
	 * Also allow first and last skb in retransmit queue to be split.
	 */
	limit = sk->sk_sndbuf + 2 * SKB_TRUESIZE(GSO_MAX_SIZE);
	if (unlikely((sk->sk_wmem_queued >> 1) > limit &&
		     tcp_queue != TCP_FRAG_IN_WRITE_QUEUE &&
		     skb != tcp_rtx_queue_head(sk) &&
		     skb != tcp_rtx_queue_tail(sk))) {
>>>>>>> 893af1c7
		NET_INC_STATS(sock_net(sk), LINUX_MIB_TCPWQUEUETOOBIG);
		return -ENOMEM;
	}

	if (skb_unclone(skb, gfp))
		return -ENOMEM;

	/* Get a new skb... force flag on. */
	buff = sk_stream_alloc_skb(sk, nsize, gfp, true);
	if (!buff)
		return -ENOMEM; /* We'll just try again later. */

	sk->sk_wmem_queued += buff->truesize;
	sk_mem_charge(sk, buff->truesize);
	nlen = skb->len - len - nsize;
	buff->truesize += nlen;
	skb->truesize -= nlen;

	/* Correct the sequence numbers. */
	TCP_SKB_CB(buff)->seq = TCP_SKB_CB(skb)->seq + len;
	TCP_SKB_CB(buff)->end_seq = TCP_SKB_CB(skb)->end_seq;
	TCP_SKB_CB(skb)->end_seq = TCP_SKB_CB(buff)->seq;

	/* PSH and FIN should only be set in the second packet. */
	flags = TCP_SKB_CB(skb)->tcp_flags;
	TCP_SKB_CB(skb)->tcp_flags = flags & ~(TCPHDR_FIN | TCPHDR_PSH);
	TCP_SKB_CB(buff)->tcp_flags = flags;
	TCP_SKB_CB(buff)->sacked = TCP_SKB_CB(skb)->sacked;
	tcp_skb_fragment_eor(skb, buff);

	skb_split(skb, buff, len);

	buff->ip_summed = CHECKSUM_PARTIAL;

	buff->tstamp = skb->tstamp;
	tcp_fragment_tstamp(skb, buff);

	old_factor = tcp_skb_pcount(skb);

	/* Fix up tso_factor for both original and new SKB.  */
	tcp_set_skb_tso_segs(skb, mss_now);
	tcp_set_skb_tso_segs(buff, mss_now);

	/* Update delivered info for the new segment */
	TCP_SKB_CB(buff)->tx = TCP_SKB_CB(skb)->tx;

	/* If this packet has been sent out already, we must
	 * adjust the various packet counters.
	 */
	if (!before(tp->snd_nxt, TCP_SKB_CB(buff)->end_seq)) {
		int diff = old_factor - tcp_skb_pcount(skb) -
			tcp_skb_pcount(buff);

		if (diff)
			tcp_adjust_pcount(sk, skb, diff);
	}

	/* Link BUFF into the send queue. */
	__skb_header_release(buff);
	tcp_insert_write_queue_after(skb, buff, sk, tcp_queue);
	if (tcp_queue == TCP_FRAG_IN_RTX_QUEUE)
		list_add(&buff->tcp_tsorted_anchor, &skb->tcp_tsorted_anchor);

	return 0;
}

/* This is similar to __pskb_pull_tail(). The difference is that pulled
 * data is not copied, but immediately discarded.
 */
static int __pskb_trim_head(struct sk_buff *skb, int len)
{
	struct skb_shared_info *shinfo;
	int i, k, eat;

	eat = min_t(int, len, skb_headlen(skb));
	if (eat) {
		__skb_pull(skb, eat);
		len -= eat;
		if (!len)
			return 0;
	}
	eat = len;
	k = 0;
	shinfo = skb_shinfo(skb);
	for (i = 0; i < shinfo->nr_frags; i++) {
		int size = skb_frag_size(&shinfo->frags[i]);

		if (size <= eat) {
			skb_frag_unref(skb, i);
			eat -= size;
		} else {
			shinfo->frags[k] = shinfo->frags[i];
			if (eat) {
				shinfo->frags[k].page_offset += eat;
				skb_frag_size_sub(&shinfo->frags[k], eat);
				eat = 0;
			}
			k++;
		}
	}
	shinfo->nr_frags = k;

	skb->data_len -= len;
	skb->len = skb->data_len;
	return len;
}

/* Remove acked data from a packet in the transmit queue. */
int tcp_trim_head(struct sock *sk, struct sk_buff *skb, u32 len)
{
	u32 delta_truesize;

	if (skb_unclone(skb, GFP_ATOMIC))
		return -ENOMEM;

	delta_truesize = __pskb_trim_head(skb, len);

	TCP_SKB_CB(skb)->seq += len;
	skb->ip_summed = CHECKSUM_PARTIAL;

	if (delta_truesize) {
		skb->truesize	   -= delta_truesize;
		sk->sk_wmem_queued -= delta_truesize;
		sk_mem_uncharge(sk, delta_truesize);
		sock_set_flag(sk, SOCK_QUEUE_SHRUNK);
	}

	/* Any change of skb->len requires recalculation of tso factor. */
	if (tcp_skb_pcount(skb) > 1)
		tcp_set_skb_tso_segs(skb, tcp_skb_mss(skb));

	return 0;
}

/* Calculate MSS not accounting any TCP options.  */
static inline int __tcp_mtu_to_mss(struct sock *sk, int pmtu)
{
	const struct tcp_sock *tp = tcp_sk(sk);
	const struct inet_connection_sock *icsk = inet_csk(sk);
	int mss_now;

	/* Calculate base mss without TCP options:
	   It is MMS_S - sizeof(tcphdr) of rfc1122
	 */
	mss_now = pmtu - icsk->icsk_af_ops->net_header_len - sizeof(struct tcphdr);

	/* IPv6 adds a frag_hdr in case RTAX_FEATURE_ALLFRAG is set */
	if (icsk->icsk_af_ops->net_frag_header_len) {
		const struct dst_entry *dst = __sk_dst_get(sk);

		if (dst && dst_allfrag(dst))
			mss_now -= icsk->icsk_af_ops->net_frag_header_len;
	}

	/* Clamp it (mss_clamp does not include tcp options) */
	if (mss_now > tp->rx_opt.mss_clamp)
		mss_now = tp->rx_opt.mss_clamp;

	/* Now subtract optional transport overhead */
	mss_now -= icsk->icsk_ext_hdr_len;

	/* Then reserve room for full set of TCP options and 8 bytes of data */
	mss_now = max(mss_now, sock_net(sk)->ipv4.sysctl_tcp_min_snd_mss);
	return mss_now;
}

/* Calculate MSS. Not accounting for SACKs here.  */
int tcp_mtu_to_mss(struct sock *sk, int pmtu)
{
	/* Subtract TCP options size, not including SACKs */
	return __tcp_mtu_to_mss(sk, pmtu) -
	       (tcp_sk(sk)->tcp_header_len - sizeof(struct tcphdr));
}

/* Inverse of above */
int tcp_mss_to_mtu(struct sock *sk, int mss)
{
	const struct tcp_sock *tp = tcp_sk(sk);
	const struct inet_connection_sock *icsk = inet_csk(sk);
	int mtu;

	mtu = mss +
	      tp->tcp_header_len +
	      icsk->icsk_ext_hdr_len +
	      icsk->icsk_af_ops->net_header_len;

	/* IPv6 adds a frag_hdr in case RTAX_FEATURE_ALLFRAG is set */
	if (icsk->icsk_af_ops->net_frag_header_len) {
		const struct dst_entry *dst = __sk_dst_get(sk);

		if (dst && dst_allfrag(dst))
			mtu += icsk->icsk_af_ops->net_frag_header_len;
	}
	return mtu;
}
EXPORT_SYMBOL(tcp_mss_to_mtu);

/* MTU probing init per socket */
void tcp_mtup_init(struct sock *sk)
{
	struct tcp_sock *tp = tcp_sk(sk);
	struct inet_connection_sock *icsk = inet_csk(sk);
	struct net *net = sock_net(sk);

	icsk->icsk_mtup.enabled = net->ipv4.sysctl_tcp_mtu_probing > 1;
	icsk->icsk_mtup.search_high = tp->rx_opt.mss_clamp + sizeof(struct tcphdr) +
			       icsk->icsk_af_ops->net_header_len;
	icsk->icsk_mtup.search_low = tcp_mss_to_mtu(sk, net->ipv4.sysctl_tcp_base_mss);
	icsk->icsk_mtup.probe_size = 0;
	if (icsk->icsk_mtup.enabled)
		icsk->icsk_mtup.probe_timestamp = tcp_jiffies32;
}
EXPORT_SYMBOL(tcp_mtup_init);

/* This function synchronize snd mss to current pmtu/exthdr set.

   tp->rx_opt.user_mss is mss set by user by TCP_MAXSEG. It does NOT counts
   for TCP options, but includes only bare TCP header.

   tp->rx_opt.mss_clamp is mss negotiated at connection setup.
   It is minimum of user_mss and mss received with SYN.
   It also does not include TCP options.

   inet_csk(sk)->icsk_pmtu_cookie is last pmtu, seen by this function.

   tp->mss_cache is current effective sending mss, including
   all tcp options except for SACKs. It is evaluated,
   taking into account current pmtu, but never exceeds
   tp->rx_opt.mss_clamp.

   NOTE1. rfc1122 clearly states that advertised MSS
   DOES NOT include either tcp or ip options.

   NOTE2. inet_csk(sk)->icsk_pmtu_cookie and tp->mss_cache
   are READ ONLY outside this function.		--ANK (980731)
 */
unsigned int tcp_sync_mss(struct sock *sk, u32 pmtu)
{
	struct tcp_sock *tp = tcp_sk(sk);
	struct inet_connection_sock *icsk = inet_csk(sk);
	int mss_now;

	if (icsk->icsk_mtup.search_high > pmtu)
		icsk->icsk_mtup.search_high = pmtu;

	mss_now = tcp_mtu_to_mss(sk, pmtu);
	mss_now = tcp_bound_to_half_wnd(tp, mss_now);

	/* And store cached results */
	icsk->icsk_pmtu_cookie = pmtu;
	if (icsk->icsk_mtup.enabled)
		mss_now = min(mss_now, tcp_mtu_to_mss(sk, icsk->icsk_mtup.search_low));
	tp->mss_cache = mss_now;

	return mss_now;
}
EXPORT_SYMBOL(tcp_sync_mss);

/* Compute the current effective MSS, taking SACKs and IP options,
 * and even PMTU discovery events into account.
 */
unsigned int tcp_current_mss(struct sock *sk)
{
	const struct tcp_sock *tp = tcp_sk(sk);
	const struct dst_entry *dst = __sk_dst_get(sk);
	u32 mss_now;
	unsigned int header_len;
	struct tcp_out_options opts;
	struct tcp_md5sig_key *md5;

	mss_now = tp->mss_cache;

	if (dst) {
		u32 mtu = dst_mtu(dst);
		if (mtu != inet_csk(sk)->icsk_pmtu_cookie)
			mss_now = tcp_sync_mss(sk, mtu);
	}

	header_len = tcp_established_options(sk, NULL, &opts, &md5) +
		     sizeof(struct tcphdr);
	/* The mss_cache is sized based on tp->tcp_header_len, which assumes
	 * some common options. If this is an odd packet (because we have SACK
	 * blocks etc) then our calculated header_len will be different, and
	 * we have to adjust mss_now correspondingly */
	if (header_len != tp->tcp_header_len) {
		int delta = (int) header_len - tp->tcp_header_len;
		mss_now -= delta;
	}

	return mss_now;
}

/* RFC2861, slow part. Adjust cwnd, after it was not full during one rto.
 * As additional protections, we do not touch cwnd in retransmission phases,
 * and if application hit its sndbuf limit recently.
 */
static void tcp_cwnd_application_limited(struct sock *sk)
{
	struct tcp_sock *tp = tcp_sk(sk);

	if (inet_csk(sk)->icsk_ca_state == TCP_CA_Open &&
	    sk->sk_socket && !test_bit(SOCK_NOSPACE, &sk->sk_socket->flags)) {
		/* Limited by application or receiver window. */
		u32 init_win = tcp_init_cwnd(tp, __sk_dst_get(sk));
		u32 win_used = max(tp->snd_cwnd_used, init_win);
		if (win_used < tp->snd_cwnd) {
			tp->snd_ssthresh = tcp_current_ssthresh(sk);
			tp->snd_cwnd = (tp->snd_cwnd + win_used) >> 1;
		}
		tp->snd_cwnd_used = 0;
	}
	tp->snd_cwnd_stamp = tcp_jiffies32;
}

static void tcp_cwnd_validate(struct sock *sk, bool is_cwnd_limited)
{
	const struct tcp_congestion_ops *ca_ops = inet_csk(sk)->icsk_ca_ops;
	struct tcp_sock *tp = tcp_sk(sk);

	/* Track the maximum number of outstanding packets in each
	 * window, and remember whether we were cwnd-limited then.
	 */
	if (!before(tp->snd_una, tp->max_packets_seq) ||
	    tp->packets_out > tp->max_packets_out) {
		tp->max_packets_out = tp->packets_out;
		tp->max_packets_seq = tp->snd_nxt;
		tp->is_cwnd_limited = is_cwnd_limited;
	}

	if (tcp_is_cwnd_limited(sk)) {
		/* Network is feed fully. */
		tp->snd_cwnd_used = 0;
		tp->snd_cwnd_stamp = tcp_jiffies32;
	} else {
		/* Network starves. */
		if (tp->packets_out > tp->snd_cwnd_used)
			tp->snd_cwnd_used = tp->packets_out;

		if (sock_net(sk)->ipv4.sysctl_tcp_slow_start_after_idle &&
		    (s32)(tcp_jiffies32 - tp->snd_cwnd_stamp) >= inet_csk(sk)->icsk_rto &&
		    !ca_ops->cong_control)
			tcp_cwnd_application_limited(sk);

		/* The following conditions together indicate the starvation
		 * is caused by insufficient sender buffer:
		 * 1) just sent some data (see tcp_write_xmit)
		 * 2) not cwnd limited (this else condition)
		 * 3) no more data to send (tcp_write_queue_empty())
		 * 4) application is hitting buffer limit (SOCK_NOSPACE)
		 */
		if (tcp_write_queue_empty(sk) && sk->sk_socket &&
		    test_bit(SOCK_NOSPACE, &sk->sk_socket->flags) &&
		    (1 << sk->sk_state) & (TCPF_ESTABLISHED | TCPF_CLOSE_WAIT))
			tcp_chrono_start(sk, TCP_CHRONO_SNDBUF_LIMITED);
	}
}

/* Minshall's variant of the Nagle send check. */
static bool tcp_minshall_check(const struct tcp_sock *tp)
{
	return after(tp->snd_sml, tp->snd_una) &&
		!after(tp->snd_sml, tp->snd_nxt);
}

/* Update snd_sml if this skb is under mss
 * Note that a TSO packet might end with a sub-mss segment
 * The test is really :
 * if ((skb->len % mss) != 0)
 *        tp->snd_sml = TCP_SKB_CB(skb)->end_seq;
 * But we can avoid doing the divide again given we already have
 *  skb_pcount = skb->len / mss_now
 */
static void tcp_minshall_update(struct tcp_sock *tp, unsigned int mss_now,
				const struct sk_buff *skb)
{
	if (skb->len < tcp_skb_pcount(skb) * mss_now)
		tp->snd_sml = TCP_SKB_CB(skb)->end_seq;
}

/* Return false, if packet can be sent now without violation Nagle's rules:
 * 1. It is full sized. (provided by caller in %partial bool)
 * 2. Or it contains FIN. (already checked by caller)
 * 3. Or TCP_CORK is not set, and TCP_NODELAY is set.
 * 4. Or TCP_CORK is not set, and all sent packets are ACKed.
 *    With Minshall's modification: all sent small packets are ACKed.
 */
static bool tcp_nagle_check(bool partial, const struct tcp_sock *tp,
			    int nonagle)
{
	return partial &&
		((nonagle & TCP_NAGLE_CORK) ||
		 (!nonagle && tp->packets_out && tcp_minshall_check(tp)));
}

/* Return how many segs we'd like on a TSO packet,
 * to send one TSO packet per ms
 */
static u32 tcp_tso_autosize(const struct sock *sk, unsigned int mss_now,
			    int min_tso_segs)
{
	u32 bytes, segs;

	bytes = min(sk->sk_pacing_rate >> sk->sk_pacing_shift,
		    sk->sk_gso_max_size - 1 - MAX_TCP_HEADER);

	/* Goal is to send at least one packet per ms,
	 * not one big TSO packet every 100 ms.
	 * This preserves ACK clocking and is consistent
	 * with tcp_tso_should_defer() heuristic.
	 */
	segs = max_t(u32, bytes / mss_now, min_tso_segs);

	return segs;
}

/* Return the number of segments we want in the skb we are transmitting.
 * See if congestion control module wants to decide; otherwise, autosize.
 */
static u32 tcp_tso_segs(struct sock *sk, unsigned int mss_now)
{
	const struct tcp_congestion_ops *ca_ops = inet_csk(sk)->icsk_ca_ops;
	u32 min_tso, tso_segs;

	min_tso = ca_ops->min_tso_segs ?
			ca_ops->min_tso_segs(sk) :
			sock_net(sk)->ipv4.sysctl_tcp_min_tso_segs;

	tso_segs = tcp_tso_autosize(sk, mss_now, min_tso);
	return min_t(u32, tso_segs, sk->sk_gso_max_segs);
}

/* Returns the portion of skb which can be sent right away */
static unsigned int tcp_mss_split_point(const struct sock *sk,
					const struct sk_buff *skb,
					unsigned int mss_now,
					unsigned int max_segs,
					int nonagle)
{
	const struct tcp_sock *tp = tcp_sk(sk);
	u32 partial, needed, window, max_len;

	window = tcp_wnd_end(tp) - TCP_SKB_CB(skb)->seq;
	max_len = mss_now * max_segs;

	if (likely(max_len <= window && skb != tcp_write_queue_tail(sk)))
		return max_len;

	needed = min(skb->len, window);

	if (max_len <= needed)
		return max_len;

	partial = needed % mss_now;
	/* If last segment is not a full MSS, check if Nagle rules allow us
	 * to include this last segment in this skb.
	 * Otherwise, we'll split the skb at last MSS boundary
	 */
	if (tcp_nagle_check(partial != 0, tp, nonagle))
		return needed - partial;

	return needed;
}

/* Can at least one segment of SKB be sent right now, according to the
 * congestion window rules?  If so, return how many segments are allowed.
 */
static inline unsigned int tcp_cwnd_test(const struct tcp_sock *tp,
					 const struct sk_buff *skb)
{
	u32 in_flight, cwnd, halfcwnd;

	/* Don't be strict about the congestion window for the final FIN.  */
	if ((TCP_SKB_CB(skb)->tcp_flags & TCPHDR_FIN) &&
	    tcp_skb_pcount(skb) == 1)
		return 1;

	in_flight = tcp_packets_in_flight(tp);
	cwnd = tp->snd_cwnd;
	if (in_flight >= cwnd)
		return 0;

	/* For better scheduling, ensure we have at least
	 * 2 GSO packets in flight.
	 */
	halfcwnd = max(cwnd >> 1, 1U);
	return min(halfcwnd, cwnd - in_flight);
}

/* Initialize TSO state of a skb.
 * This must be invoked the first time we consider transmitting
 * SKB onto the wire.
 */
static int tcp_init_tso_segs(struct sk_buff *skb, unsigned int mss_now)
{
	int tso_segs = tcp_skb_pcount(skb);

	if (!tso_segs || (tso_segs > 1 && tcp_skb_mss(skb) != mss_now)) {
		tcp_set_skb_tso_segs(skb, mss_now);
		tso_segs = tcp_skb_pcount(skb);
	}
	return tso_segs;
}


/* Return true if the Nagle test allows this packet to be
 * sent now.
 */
static inline bool tcp_nagle_test(const struct tcp_sock *tp, const struct sk_buff *skb,
				  unsigned int cur_mss, int nonagle)
{
	/* Nagle rule does not apply to frames, which sit in the middle of the
	 * write_queue (they have no chances to get new data).
	 *
	 * This is implemented in the callers, where they modify the 'nonagle'
	 * argument based upon the location of SKB in the send queue.
	 */
	if (nonagle & TCP_NAGLE_PUSH)
		return true;

	/* Don't use the nagle rule for urgent data (or for the final FIN). */
	if (tcp_urg_mode(tp) || (TCP_SKB_CB(skb)->tcp_flags & TCPHDR_FIN))
		return true;

	if (!tcp_nagle_check(skb->len < cur_mss, tp, nonagle))
		return true;

	return false;
}

/* Does at least the first segment of SKB fit into the send window? */
static bool tcp_snd_wnd_test(const struct tcp_sock *tp,
			     const struct sk_buff *skb,
			     unsigned int cur_mss)
{
	u32 end_seq = TCP_SKB_CB(skb)->end_seq;

	if (skb->len > cur_mss)
		end_seq = TCP_SKB_CB(skb)->seq + cur_mss;

	return !after(end_seq, tcp_wnd_end(tp));
}

/* Trim TSO SKB to LEN bytes, put the remaining data into a new packet
 * which is put after SKB on the list.  It is very much like
 * tcp_fragment() except that it may make several kinds of assumptions
 * in order to speed up the splitting operation.  In particular, we
 * know that all the data is in scatter-gather pages, and that the
 * packet has never been sent out before (and thus is not cloned).
 */
static int tso_fragment(struct sock *sk, enum tcp_queue tcp_queue,
			struct sk_buff *skb, unsigned int len,
			unsigned int mss_now, gfp_t gfp)
{
	struct sk_buff *buff;
	int nlen = skb->len - len;
	u8 flags;

	/* All of a TSO frame must be composed of paged data.  */
	if (skb->len != skb->data_len)
		return tcp_fragment(sk, tcp_queue, skb, len, mss_now, gfp);

	buff = sk_stream_alloc_skb(sk, 0, gfp, true);
	if (unlikely(!buff))
		return -ENOMEM;

	sk->sk_wmem_queued += buff->truesize;
	sk_mem_charge(sk, buff->truesize);
	buff->truesize += nlen;
	skb->truesize -= nlen;

	/* Correct the sequence numbers. */
	TCP_SKB_CB(buff)->seq = TCP_SKB_CB(skb)->seq + len;
	TCP_SKB_CB(buff)->end_seq = TCP_SKB_CB(skb)->end_seq;
	TCP_SKB_CB(skb)->end_seq = TCP_SKB_CB(buff)->seq;

	/* PSH and FIN should only be set in the second packet. */
	flags = TCP_SKB_CB(skb)->tcp_flags;
	TCP_SKB_CB(skb)->tcp_flags = flags & ~(TCPHDR_FIN | TCPHDR_PSH);
	TCP_SKB_CB(buff)->tcp_flags = flags;

	/* This packet was never sent out yet, so no SACK bits. */
	TCP_SKB_CB(buff)->sacked = 0;

	tcp_skb_fragment_eor(skb, buff);

	buff->ip_summed = CHECKSUM_PARTIAL;
	skb_split(skb, buff, len);
	tcp_fragment_tstamp(skb, buff);

	/* Fix up tso_factor for both original and new SKB.  */
	tcp_set_skb_tso_segs(skb, mss_now);
	tcp_set_skb_tso_segs(buff, mss_now);

	/* Link BUFF into the send queue. */
	__skb_header_release(buff);
	tcp_insert_write_queue_after(skb, buff, sk, tcp_queue);

	return 0;
}

/* Try to defer sending, if possible, in order to minimize the amount
 * of TSO splitting we do.  View it as a kind of TSO Nagle test.
 *
 * This algorithm is from John Heffner.
 */
static bool tcp_tso_should_defer(struct sock *sk, struct sk_buff *skb,
				 bool *is_cwnd_limited,
				 bool *is_rwnd_limited,
				 u32 max_segs)
{
	const struct inet_connection_sock *icsk = inet_csk(sk);
	u32 age, send_win, cong_win, limit, in_flight;
	struct tcp_sock *tp = tcp_sk(sk);
	struct sk_buff *head;
	int win_divisor;

	if (icsk->icsk_ca_state >= TCP_CA_Recovery)
		goto send_now;

	/* Avoid bursty behavior by allowing defer
	 * only if the last write was recent.
	 */
	if ((s32)(tcp_jiffies32 - tp->lsndtime) > 0)
		goto send_now;

	in_flight = tcp_packets_in_flight(tp);

	BUG_ON(tcp_skb_pcount(skb) <= 1);
	BUG_ON(tp->snd_cwnd <= in_flight);

	send_win = tcp_wnd_end(tp) - TCP_SKB_CB(skb)->seq;

	/* From in_flight test above, we know that cwnd > in_flight.  */
	cong_win = (tp->snd_cwnd - in_flight) * tp->mss_cache;

	limit = min(send_win, cong_win);

	/* If a full-sized TSO skb can be sent, do it. */
	if (limit >= max_segs * tp->mss_cache)
		goto send_now;

	/* Middle in queue won't get any more data, full sendable already? */
	if ((skb != tcp_write_queue_tail(sk)) && (limit >= skb->len))
		goto send_now;

	win_divisor = READ_ONCE(sock_net(sk)->ipv4.sysctl_tcp_tso_win_divisor);
	if (win_divisor) {
		u32 chunk = min(tp->snd_wnd, tp->snd_cwnd * tp->mss_cache);

		/* If at least some fraction of a window is available,
		 * just use it.
		 */
		chunk /= win_divisor;
		if (limit >= chunk)
			goto send_now;
	} else {
		/* Different approach, try not to defer past a single
		 * ACK.  Receiver should ACK every other full sized
		 * frame, so if we have space for more than 3 frames
		 * then send now.
		 */
		if (limit > tcp_max_tso_deferred_mss(tp) * tp->mss_cache)
			goto send_now;
	}

	/* TODO : use tsorted_sent_queue ? */
	head = tcp_rtx_queue_head(sk);
	if (!head)
		goto send_now;
	age = tcp_stamp_us_delta(tp->tcp_mstamp, head->skb_mstamp);
	/* If next ACK is likely to come too late (half srtt), do not defer */
	if (age < (tp->srtt_us >> 4))
		goto send_now;

	/* Ok, it looks like it is advisable to defer.
	 * Three cases are tracked :
	 * 1) We are cwnd-limited
	 * 2) We are rwnd-limited
	 * 3) We are application limited.
	 */
	if (cong_win < send_win) {
		if (cong_win <= skb->len) {
			*is_cwnd_limited = true;
			return true;
		}
	} else {
		if (send_win <= skb->len) {
			*is_rwnd_limited = true;
			return true;
		}
	}

	/* If this packet won't get more data, do not wait. */
	if (TCP_SKB_CB(skb)->tcp_flags & TCPHDR_FIN)
		goto send_now;

	return true;

send_now:
	return false;
}

static inline void tcp_mtu_check_reprobe(struct sock *sk)
{
	struct inet_connection_sock *icsk = inet_csk(sk);
	struct tcp_sock *tp = tcp_sk(sk);
	struct net *net = sock_net(sk);
	u32 interval;
	s32 delta;

	interval = net->ipv4.sysctl_tcp_probe_interval;
	delta = tcp_jiffies32 - icsk->icsk_mtup.probe_timestamp;
	if (unlikely(delta >= interval * HZ)) {
		int mss = tcp_current_mss(sk);

		/* Update current search range */
		icsk->icsk_mtup.probe_size = 0;
		icsk->icsk_mtup.search_high = tp->rx_opt.mss_clamp +
			sizeof(struct tcphdr) +
			icsk->icsk_af_ops->net_header_len;
		icsk->icsk_mtup.search_low = tcp_mss_to_mtu(sk, mss);

		/* Update probe time stamp */
		icsk->icsk_mtup.probe_timestamp = tcp_jiffies32;
	}
}

static bool tcp_can_coalesce_send_queue_head(struct sock *sk, int len)
{
	struct sk_buff *skb, *next;

	skb = tcp_send_head(sk);
	tcp_for_write_queue_from_safe(skb, next, sk) {
		if (len <= skb->len)
			break;

		if (unlikely(TCP_SKB_CB(skb)->eor))
			return false;

		len -= skb->len;
	}

	return true;
}

/* Create a new MTU probe if we are ready.
 * MTU probe is regularly attempting to increase the path MTU by
 * deliberately sending larger packets.  This discovers routing
 * changes resulting in larger path MTUs.
 *
 * Returns 0 if we should wait to probe (no cwnd available),
 *         1 if a probe was sent,
 *         -1 otherwise
 */
static int tcp_mtu_probe(struct sock *sk)
{
	struct inet_connection_sock *icsk = inet_csk(sk);
	struct tcp_sock *tp = tcp_sk(sk);
	struct sk_buff *skb, *nskb, *next;
	struct net *net = sock_net(sk);
	int probe_size;
	int size_needed;
	int copy, len;
	int mss_now;
	int interval;

	/* Not currently probing/verifying,
	 * not in recovery,
	 * have enough cwnd, and
	 * not SACKing (the variable headers throw things off)
	 */
	if (likely(!icsk->icsk_mtup.enabled ||
		   icsk->icsk_mtup.probe_size ||
		   inet_csk(sk)->icsk_ca_state != TCP_CA_Open ||
		   tp->snd_cwnd < 11 ||
		   tp->rx_opt.num_sacks || tp->rx_opt.dsack))
		return -1;

	/* Use binary search for probe_size between tcp_mss_base,
	 * and current mss_clamp. if (search_high - search_low)
	 * smaller than a threshold, backoff from probing.
	 */
	mss_now = tcp_current_mss(sk);
	probe_size = tcp_mtu_to_mss(sk, (icsk->icsk_mtup.search_high +
				    icsk->icsk_mtup.search_low) >> 1);
	size_needed = probe_size + (tp->reordering + 1) * tp->mss_cache;
	interval = icsk->icsk_mtup.search_high - icsk->icsk_mtup.search_low;
	/* When misfortune happens, we are reprobing actively,
	 * and then reprobe timer has expired. We stick with current
	 * probing process by not resetting search range to its orignal.
	 */
	if (probe_size > tcp_mtu_to_mss(sk, icsk->icsk_mtup.search_high) ||
		interval < net->ipv4.sysctl_tcp_probe_threshold) {
		/* Check whether enough time has elaplased for
		 * another round of probing.
		 */
		tcp_mtu_check_reprobe(sk);
		return -1;
	}

	/* Have enough data in the send queue to probe? */
	if (tp->write_seq - tp->snd_nxt < size_needed)
		return -1;

	if (tp->snd_wnd < size_needed)
		return -1;
	if (after(tp->snd_nxt + size_needed, tcp_wnd_end(tp)))
		return 0;

	/* Do we need to wait to drain cwnd? With none in flight, don't stall */
	if (tcp_packets_in_flight(tp) + 2 > tp->snd_cwnd) {
		if (!tcp_packets_in_flight(tp))
			return -1;
		else
			return 0;
	}

	if (!tcp_can_coalesce_send_queue_head(sk, probe_size))
		return -1;

	/* We're allowed to probe.  Build it now. */
	nskb = sk_stream_alloc_skb(sk, probe_size, GFP_ATOMIC, false);
	if (!nskb)
		return -1;
	sk->sk_wmem_queued += nskb->truesize;
	sk_mem_charge(sk, nskb->truesize);

	skb = tcp_send_head(sk);

	TCP_SKB_CB(nskb)->seq = TCP_SKB_CB(skb)->seq;
	TCP_SKB_CB(nskb)->end_seq = TCP_SKB_CB(skb)->seq + probe_size;
	TCP_SKB_CB(nskb)->tcp_flags = TCPHDR_ACK;
	TCP_SKB_CB(nskb)->sacked = 0;
	nskb->csum = 0;
	nskb->ip_summed = CHECKSUM_PARTIAL;

	tcp_insert_write_queue_before(nskb, skb, sk);
	tcp_highest_sack_replace(sk, skb, nskb);

	len = 0;
	tcp_for_write_queue_from_safe(skb, next, sk) {
		copy = min_t(int, skb->len, probe_size - len);
		skb_copy_bits(skb, 0, skb_put(nskb, copy), copy);

		if (skb->len <= copy) {
			/* We've eaten all the data from this skb.
			 * Throw it away. */
			TCP_SKB_CB(nskb)->tcp_flags |= TCP_SKB_CB(skb)->tcp_flags;
			/* If this is the last SKB we copy and eor is set
			 * we need to propagate it to the new skb.
			 */
			TCP_SKB_CB(nskb)->eor = TCP_SKB_CB(skb)->eor;
			tcp_unlink_write_queue(skb, sk);
			sk_wmem_free_skb(sk, skb);
		} else {
			TCP_SKB_CB(nskb)->tcp_flags |= TCP_SKB_CB(skb)->tcp_flags &
						   ~(TCPHDR_FIN|TCPHDR_PSH);
			if (!skb_shinfo(skb)->nr_frags) {
				skb_pull(skb, copy);
			} else {
				__pskb_trim_head(skb, copy);
				tcp_set_skb_tso_segs(skb, mss_now);
			}
			TCP_SKB_CB(skb)->seq += copy;
		}

		len += copy;

		if (len >= probe_size)
			break;
	}
	tcp_init_tso_segs(nskb, nskb->len);

	/* We're ready to send.  If this fails, the probe will
	 * be resegmented into mss-sized pieces by tcp_write_xmit().
	 */
	if (!tcp_transmit_skb(sk, nskb, 1, GFP_ATOMIC)) {
		/* Decrement cwnd here because we are sending
		 * effectively two packets. */
		tp->snd_cwnd--;
		tcp_event_new_data_sent(sk, nskb);

		icsk->icsk_mtup.probe_size = tcp_mss_to_mtu(sk, nskb->len);
		tp->mtu_probe.probe_seq_start = TCP_SKB_CB(nskb)->seq;
		tp->mtu_probe.probe_seq_end = TCP_SKB_CB(nskb)->end_seq;

		return 1;
	}

	return -1;
}

static bool tcp_pacing_check(const struct sock *sk)
{
	return tcp_needs_internal_pacing(sk) &&
	       hrtimer_is_queued(&tcp_sk(sk)->pacing_timer);
}

/* TCP Small Queues :
 * Control number of packets in qdisc/devices to two packets / or ~1 ms.
 * (These limits are doubled for retransmits)
 * This allows for :
 *  - better RTT estimation and ACK scheduling
 *  - faster recovery
 *  - high rates
 * Alas, some drivers / subsystems require a fair amount
 * of queued bytes to ensure line rate.
 * One example is wifi aggregation (802.11 AMPDU)
 */
static bool tcp_small_queue_check(struct sock *sk, const struct sk_buff *skb,
				  unsigned int factor)
{
	unsigned int limit;

	limit = max(2 * skb->truesize, sk->sk_pacing_rate >> sk->sk_pacing_shift);
	limit = min_t(u32, limit,
		      sock_net(sk)->ipv4.sysctl_tcp_limit_output_bytes);
	limit <<= factor;

	if (refcount_read(&sk->sk_wmem_alloc) > limit) {
		/* Always send skb if rtx queue is empty.
		 * No need to wait for TX completion to call us back,
		 * after softirq/tasklet schedule.
		 * This helps when TX completions are delayed too much.
		 */
		if (tcp_rtx_queue_empty(sk))
			return false;

		set_bit(TSQ_THROTTLED, &sk->sk_tsq_flags);
		/* It is possible TX completion already happened
		 * before we set TSQ_THROTTLED, so we must
		 * test again the condition.
		 */
		smp_mb__after_atomic();
		if (refcount_read(&sk->sk_wmem_alloc) > limit)
			return true;
	}
	return false;
}

static void tcp_chrono_set(struct tcp_sock *tp, const enum tcp_chrono new)
{
	const u32 now = tcp_jiffies32;
	enum tcp_chrono old = tp->chrono_type;

	if (old > TCP_CHRONO_UNSPEC)
		tp->chrono_stat[old - 1] += now - tp->chrono_start;
	tp->chrono_start = now;
	tp->chrono_type = new;
}

void tcp_chrono_start(struct sock *sk, const enum tcp_chrono type)
{
	struct tcp_sock *tp = tcp_sk(sk);

	/* If there are multiple conditions worthy of tracking in a
	 * chronograph then the highest priority enum takes precedence
	 * over the other conditions. So that if something "more interesting"
	 * starts happening, stop the previous chrono and start a new one.
	 */
	if (type > tp->chrono_type)
		tcp_chrono_set(tp, type);
}

void tcp_chrono_stop(struct sock *sk, const enum tcp_chrono type)
{
	struct tcp_sock *tp = tcp_sk(sk);


	/* There are multiple conditions worthy of tracking in a
	 * chronograph, so that the highest priority enum takes
	 * precedence over the other conditions (see tcp_chrono_start).
	 * If a condition stops, we only stop chrono tracking if
	 * it's the "most interesting" or current chrono we are
	 * tracking and starts busy chrono if we have pending data.
	 */
	if (tcp_rtx_and_write_queues_empty(sk))
		tcp_chrono_set(tp, TCP_CHRONO_UNSPEC);
	else if (type == tp->chrono_type)
		tcp_chrono_set(tp, TCP_CHRONO_BUSY);
}

/* This routine writes packets to the network.  It advances the
 * send_head.  This happens as incoming acks open up the remote
 * window for us.
 *
 * LARGESEND note: !tcp_urg_mode is overkill, only frames between
 * snd_up-64k-mss .. snd_up cannot be large. However, taking into
 * account rare use of URG, this is not a big flaw.
 *
 * Send at most one packet when push_one > 0. Temporarily ignore
 * cwnd limit to force at most one packet out when push_one == 2.

 * Returns true, if no segments are in flight and we have queued segments,
 * but cannot send anything now because of SWS or another problem.
 */
static bool tcp_write_xmit(struct sock *sk, unsigned int mss_now, int nonagle,
			   int push_one, gfp_t gfp)
{
	struct tcp_sock *tp = tcp_sk(sk);
	struct sk_buff *skb;
	unsigned int tso_segs, sent_pkts;
	int cwnd_quota;
	int result;
	bool is_cwnd_limited = false, is_rwnd_limited = false;
	u32 max_segs;

	sent_pkts = 0;

	tcp_mstamp_refresh(tp);
	if (!push_one) {
		/* Do MTU probing. */
		result = tcp_mtu_probe(sk);
		if (!result) {
			return false;
		} else if (result > 0) {
			sent_pkts = 1;
		}
	}

	max_segs = tcp_tso_segs(sk, mss_now);
	while ((skb = tcp_send_head(sk))) {
		unsigned int limit;

		if (tcp_pacing_check(sk))
			break;

		tso_segs = tcp_init_tso_segs(skb, mss_now);
		BUG_ON(!tso_segs);

		if (unlikely(tp->repair) && tp->repair_queue == TCP_SEND_QUEUE) {
			/* "skb_mstamp" is used as a start point for the retransmit timer */
			tcp_update_skb_after_send(tp, skb);
			goto repair; /* Skip network transmission */
		}

		cwnd_quota = tcp_cwnd_test(tp, skb);
		if (!cwnd_quota) {
			if (push_one == 2)
				/* Force out a loss probe pkt. */
				cwnd_quota = 1;
			else
				break;
		}

		if (unlikely(!tcp_snd_wnd_test(tp, skb, mss_now))) {
			is_rwnd_limited = true;
			break;
		}

		if (tso_segs == 1) {
			if (unlikely(!tcp_nagle_test(tp, skb, mss_now,
						     (tcp_skb_is_last(sk, skb) ?
						      nonagle : TCP_NAGLE_PUSH))))
				break;
		} else {
			if (!push_one &&
			    tcp_tso_should_defer(sk, skb, &is_cwnd_limited,
						 &is_rwnd_limited, max_segs))
				break;
		}

		limit = mss_now;
		if (tso_segs > 1 && !tcp_urg_mode(tp))
			limit = tcp_mss_split_point(sk, skb, mss_now,
						    min_t(unsigned int,
							  cwnd_quota,
							  max_segs),
						    nonagle);

		if (skb->len > limit &&
		    unlikely(tso_fragment(sk, TCP_FRAG_IN_WRITE_QUEUE,
					  skb, limit, mss_now, gfp)))
			break;

		if (tcp_small_queue_check(sk, skb, 0))
			break;

		if (unlikely(tcp_transmit_skb(sk, skb, 1, gfp)))
			break;

repair:
		/* Advance the send_head.  This one is sent out.
		 * This call will increment packets_out.
		 */
		tcp_event_new_data_sent(sk, skb);

		tcp_minshall_update(tp, mss_now, skb);
		sent_pkts += tcp_skb_pcount(skb);

		if (push_one)
			break;
	}

	if (is_rwnd_limited)
		tcp_chrono_start(sk, TCP_CHRONO_RWND_LIMITED);
	else
		tcp_chrono_stop(sk, TCP_CHRONO_RWND_LIMITED);

	if (likely(sent_pkts)) {
		if (tcp_in_cwnd_reduction(sk))
			tp->prr_out += sent_pkts;

		/* Send one loss probe per tail loss episode. */
		if (push_one != 2)
			tcp_schedule_loss_probe(sk, false);
		is_cwnd_limited |= (tcp_packets_in_flight(tp) >= tp->snd_cwnd);
		tcp_cwnd_validate(sk, is_cwnd_limited);
		return false;
	}
	return !tp->packets_out && !tcp_write_queue_empty(sk);
}

bool tcp_schedule_loss_probe(struct sock *sk, bool advancing_rto)
{
	struct inet_connection_sock *icsk = inet_csk(sk);
	struct tcp_sock *tp = tcp_sk(sk);
	u32 timeout, rto_delta_us;
	int early_retrans;

	/* Don't do any loss probe on a Fast Open connection before 3WHS
	 * finishes.
	 */
	if (tp->fastopen_rsk)
		return false;

	early_retrans = sock_net(sk)->ipv4.sysctl_tcp_early_retrans;
	/* Schedule a loss probe in 2*RTT for SACK capable connections
	 * not in loss recovery, that are either limited by cwnd or application.
	 */
	if ((early_retrans != 3 && early_retrans != 4) ||
	    !tp->packets_out || !tcp_is_sack(tp) ||
	    (icsk->icsk_ca_state != TCP_CA_Open &&
	     icsk->icsk_ca_state != TCP_CA_CWR))
		return false;

	/* Probe timeout is 2*rtt. Add minimum RTO to account
	 * for delayed ack when there's one outstanding packet. If no RTT
	 * sample is available then probe after TCP_TIMEOUT_INIT.
	 */
	if (tp->srtt_us) {
		timeout = usecs_to_jiffies(tp->srtt_us >> 2);
		if (tp->packets_out == 1)
			timeout += TCP_RTO_MIN;
		else
			timeout += TCP_TIMEOUT_MIN;
	} else {
		timeout = TCP_TIMEOUT_INIT;
	}

	/* If the RTO formula yields an earlier time, then use that time. */
	rto_delta_us = advancing_rto ?
			jiffies_to_usecs(inet_csk(sk)->icsk_rto) :
			tcp_rto_delta_us(sk);  /* How far in future is RTO? */
	if (rto_delta_us > 0)
		timeout = min_t(u32, timeout, usecs_to_jiffies(rto_delta_us));

	inet_csk_reset_xmit_timer(sk, ICSK_TIME_LOSS_PROBE, timeout,
				  TCP_RTO_MAX);
	return true;
}

/* Thanks to skb fast clones, we can detect if a prior transmit of
 * a packet is still in a qdisc or driver queue.
 * In this case, there is very little point doing a retransmit !
 */
static bool skb_still_in_host_queue(const struct sock *sk,
				    const struct sk_buff *skb)
{
	if (unlikely(skb_fclone_busy(sk, skb))) {
		NET_INC_STATS(sock_net(sk),
			      LINUX_MIB_TCPSPURIOUS_RTX_HOSTQUEUES);
		return true;
	}
	return false;
}

/* When probe timeout (PTO) fires, try send a new segment if possible, else
 * retransmit the last segment.
 */
void tcp_send_loss_probe(struct sock *sk)
{
	struct tcp_sock *tp = tcp_sk(sk);
	struct sk_buff *skb;
	int pcount;
	int mss = tcp_current_mss(sk);

	skb = tcp_send_head(sk);
	if (skb && tcp_snd_wnd_test(tp, skb, mss)) {
		pcount = tp->packets_out;
		tcp_write_xmit(sk, mss, TCP_NAGLE_OFF, 2, GFP_ATOMIC);
		if (tp->packets_out > pcount)
			goto probe_sent;
		goto rearm_timer;
	}
	skb = skb_rb_last(&sk->tcp_rtx_queue);
	if (unlikely(!skb)) {
		WARN_ONCE(tp->packets_out,
			  "invalid inflight: %u state %u cwnd %u mss %d\n",
			  tp->packets_out, sk->sk_state, tp->snd_cwnd, mss);
		inet_csk(sk)->icsk_pending = 0;
		return;
	}

	/* At most one outstanding TLP retransmission. */
	if (tp->tlp_high_seq)
		goto rearm_timer;

	if (skb_still_in_host_queue(sk, skb))
		goto rearm_timer;

	pcount = tcp_skb_pcount(skb);
	if (WARN_ON(!pcount))
		goto rearm_timer;

	if ((pcount > 1) && (skb->len > (pcount - 1) * mss)) {
		if (unlikely(tcp_fragment(sk, TCP_FRAG_IN_RTX_QUEUE, skb,
					  (pcount - 1) * mss, mss,
					  GFP_ATOMIC)))
			goto rearm_timer;
		skb = skb_rb_next(skb);
	}

	if (WARN_ON(!skb || !tcp_skb_pcount(skb)))
		goto rearm_timer;

	if (__tcp_retransmit_skb(sk, skb, 1))
		goto rearm_timer;

	/* Record snd_nxt for loss detection. */
	tp->tlp_high_seq = tp->snd_nxt;

probe_sent:
	NET_INC_STATS(sock_net(sk), LINUX_MIB_TCPLOSSPROBES);
	/* Reset s.t. tcp_rearm_rto will restart timer from now */
	inet_csk(sk)->icsk_pending = 0;
rearm_timer:
	tcp_rearm_rto(sk);
}

/* Push out any pending frames which were held back due to
 * TCP_CORK or attempt at coalescing tiny packets.
 * The socket must be locked by the caller.
 */
void __tcp_push_pending_frames(struct sock *sk, unsigned int cur_mss,
			       int nonagle)
{
	/* If we are closed, the bytes will have to remain here.
	 * In time closedown will finish, we empty the write queue and
	 * all will be happy.
	 */
	if (unlikely(sk->sk_state == TCP_CLOSE))
		return;

	if (tcp_write_xmit(sk, cur_mss, nonagle, 0,
			   sk_gfp_mask(sk, GFP_ATOMIC)))
		tcp_check_probe_timer(sk);
}

/* Send _single_ skb sitting at the send head. This function requires
 * true push pending frames to setup probe timer etc.
 */
void tcp_push_one(struct sock *sk, unsigned int mss_now)
{
	struct sk_buff *skb = tcp_send_head(sk);

	BUG_ON(!skb || skb->len < mss_now);

	tcp_write_xmit(sk, mss_now, TCP_NAGLE_PUSH, 1, sk->sk_allocation);
}

/* This function returns the amount that we can raise the
 * usable window based on the following constraints
 *
 * 1. The window can never be shrunk once it is offered (RFC 793)
 * 2. We limit memory per socket
 *
 * RFC 1122:
 * "the suggested [SWS] avoidance algorithm for the receiver is to keep
 *  RECV.NEXT + RCV.WIN fixed until:
 *  RCV.BUFF - RCV.USER - RCV.WINDOW >= min(1/2 RCV.BUFF, MSS)"
 *
 * i.e. don't raise the right edge of the window until you can raise
 * it at least MSS bytes.
 *
 * Unfortunately, the recommended algorithm breaks header prediction,
 * since header prediction assumes th->window stays fixed.
 *
 * Strictly speaking, keeping th->window fixed violates the receiver
 * side SWS prevention criteria. The problem is that under this rule
 * a stream of single byte packets will cause the right side of the
 * window to always advance by a single byte.
 *
 * Of course, if the sender implements sender side SWS prevention
 * then this will not be a problem.
 *
 * BSD seems to make the following compromise:
 *
 *	If the free space is less than the 1/4 of the maximum
 *	space available and the free space is less than 1/2 mss,
 *	then set the window to 0.
 *	[ Actually, bsd uses MSS and 1/4 of maximal _window_ ]
 *	Otherwise, just prevent the window from shrinking
 *	and from being larger than the largest representable value.
 *
 * This prevents incremental opening of the window in the regime
 * where TCP is limited by the speed of the reader side taking
 * data out of the TCP receive queue. It does nothing about
 * those cases where the window is constrained on the sender side
 * because the pipeline is full.
 *
 * BSD also seems to "accidentally" limit itself to windows that are a
 * multiple of MSS, at least until the free space gets quite small.
 * This would appear to be a side effect of the mbuf implementation.
 * Combining these two algorithms results in the observed behavior
 * of having a fixed window size at almost all times.
 *
 * Below we obtain similar behavior by forcing the offered window to
 * a multiple of the mss when it is feasible to do so.
 *
 * Note, we don't "adjust" for TIMESTAMP or SACK option bytes.
 * Regular options like TIMESTAMP are taken into account.
 */
u32 __tcp_select_window(struct sock *sk)
{
	struct inet_connection_sock *icsk = inet_csk(sk);
	struct tcp_sock *tp = tcp_sk(sk);
	/* MSS for the peer's data.  Previous versions used mss_clamp
	 * here.  I don't know if the value based on our guesses
	 * of peer's MSS is better for the performance.  It's more correct
	 * but may be worse for the performance because of rcv_mss
	 * fluctuations.  --SAW  1998/11/1
	 */
	int mss = icsk->icsk_ack.rcv_mss;
	int free_space = tcp_space(sk);
	int allowed_space = tcp_full_space(sk);
	int full_space = min_t(int, tp->window_clamp, allowed_space);
	int window;

	if (unlikely(mss > full_space)) {
		mss = full_space;
		if (mss <= 0)
			return 0;
	}
	if (free_space < (full_space >> 1)) {
		icsk->icsk_ack.quick = 0;

		if (tcp_under_memory_pressure(sk))
			tp->rcv_ssthresh = min(tp->rcv_ssthresh,
					       4U * tp->advmss);

		/* free_space might become our new window, make sure we don't
		 * increase it due to wscale.
		 */
		free_space = round_down(free_space, 1 << tp->rx_opt.rcv_wscale);

		/* if free space is less than mss estimate, or is below 1/16th
		 * of the maximum allowed, try to move to zero-window, else
		 * tcp_clamp_window() will grow rcv buf up to tcp_rmem[2], and
		 * new incoming data is dropped due to memory limits.
		 * With large window, mss test triggers way too late in order
		 * to announce zero window in time before rmem limit kicks in.
		 */
		if (free_space < (allowed_space >> 4) || free_space < mss)
			return 0;
	}

	if (free_space > tp->rcv_ssthresh)
		free_space = tp->rcv_ssthresh;

	/* Don't do rounding if we are using window scaling, since the
	 * scaled window will not line up with the MSS boundary anyway.
	 */
	if (tp->rx_opt.rcv_wscale) {
		window = free_space;

		/* Advertise enough space so that it won't get scaled away.
		 * Import case: prevent zero window announcement if
		 * 1<<rcv_wscale > mss.
		 */
		window = ALIGN(window, (1 << tp->rx_opt.rcv_wscale));
	} else {
		window = tp->rcv_wnd;
		/* Get the largest window that is a nice multiple of mss.
		 * Window clamp already applied above.
		 * If our current window offering is within 1 mss of the
		 * free space we just keep it. This prevents the divide
		 * and multiply from happening most of the time.
		 * We also don't do any window rounding when the free space
		 * is too small.
		 */
		if (window <= free_space - mss || window > free_space)
			window = rounddown(free_space, mss);
		else if (mss == full_space &&
			 free_space > window + (full_space >> 1))
			window = free_space;
	}

	return window;
}

void tcp_skb_collapse_tstamp(struct sk_buff *skb,
			     const struct sk_buff *next_skb)
{
	if (unlikely(tcp_has_tx_tstamp(next_skb))) {
		const struct skb_shared_info *next_shinfo =
			skb_shinfo(next_skb);
		struct skb_shared_info *shinfo = skb_shinfo(skb);

		shinfo->tx_flags |= next_shinfo->tx_flags & SKBTX_ANY_TSTAMP;
		shinfo->tskey = next_shinfo->tskey;
		TCP_SKB_CB(skb)->txstamp_ack |=
			TCP_SKB_CB(next_skb)->txstamp_ack;
	}
}

/* Collapses two adjacent SKB's during retransmission. */
static bool tcp_collapse_retrans(struct sock *sk, struct sk_buff *skb)
{
	struct tcp_sock *tp = tcp_sk(sk);
	struct sk_buff *next_skb = skb_rb_next(skb);
	int next_skb_size;

	next_skb_size = next_skb->len;

	BUG_ON(tcp_skb_pcount(skb) != 1 || tcp_skb_pcount(next_skb) != 1);

	if (next_skb_size) {
		if (next_skb_size <= skb_availroom(skb))
			skb_copy_bits(next_skb, 0, skb_put(skb, next_skb_size),
				      next_skb_size);
		else if (!tcp_skb_shift(skb, next_skb, 1, next_skb_size))
			return false;
	}
	tcp_highest_sack_replace(sk, next_skb, skb);

	/* Update sequence range on original skb. */
	TCP_SKB_CB(skb)->end_seq = TCP_SKB_CB(next_skb)->end_seq;

	/* Merge over control information. This moves PSH/FIN etc. over */
	TCP_SKB_CB(skb)->tcp_flags |= TCP_SKB_CB(next_skb)->tcp_flags;

	/* All done, get rid of second SKB and account for it so
	 * packet counting does not break.
	 */
	TCP_SKB_CB(skb)->sacked |= TCP_SKB_CB(next_skb)->sacked & TCPCB_EVER_RETRANS;
	TCP_SKB_CB(skb)->eor = TCP_SKB_CB(next_skb)->eor;

	/* changed transmit queue under us so clear hints */
	tcp_clear_retrans_hints_partial(tp);
	if (next_skb == tp->retransmit_skb_hint)
		tp->retransmit_skb_hint = skb;

	tcp_adjust_pcount(sk, next_skb, tcp_skb_pcount(next_skb));

	tcp_skb_collapse_tstamp(skb, next_skb);

	tcp_rtx_queue_unlink_and_free(next_skb, sk);
	return true;
}

/* Check if coalescing SKBs is legal. */
static bool tcp_can_collapse(const struct sock *sk, const struct sk_buff *skb)
{
	if (tcp_skb_pcount(skb) > 1)
		return false;
	if (skb_cloned(skb))
		return false;
	/* Some heuristics for collapsing over SACK'd could be invented */
	if (TCP_SKB_CB(skb)->sacked & TCPCB_SACKED_ACKED)
		return false;

	return true;
}

/* Collapse packets in the retransmit queue to make to create
 * less packets on the wire. This is only done on retransmission.
 */
static void tcp_retrans_try_collapse(struct sock *sk, struct sk_buff *to,
				     int space)
{
	struct tcp_sock *tp = tcp_sk(sk);
	struct sk_buff *skb = to, *tmp;
	bool first = true;

	if (!sock_net(sk)->ipv4.sysctl_tcp_retrans_collapse)
		return;
	if (TCP_SKB_CB(skb)->tcp_flags & TCPHDR_SYN)
		return;

	skb_rbtree_walk_from_safe(skb, tmp) {
		if (!tcp_can_collapse(sk, skb))
			break;

		if (!tcp_skb_can_collapse_to(to))
			break;

		space -= skb->len;

		if (first) {
			first = false;
			continue;
		}

		if (space < 0)
			break;

		if (after(TCP_SKB_CB(skb)->end_seq, tcp_wnd_end(tp)))
			break;

		if (!tcp_collapse_retrans(sk, to))
			break;
	}
}

/* This retransmits one SKB.  Policy decisions and retransmit queue
 * state updates are done by the caller.  Returns non-zero if an
 * error occurred which prevented the send.
 */
int __tcp_retransmit_skb(struct sock *sk, struct sk_buff *skb, int segs)
{
	struct inet_connection_sock *icsk = inet_csk(sk);
	struct tcp_sock *tp = tcp_sk(sk);
	unsigned int cur_mss;
	int diff, len, err;


	/* Inconclusive MTU probe */
	if (icsk->icsk_mtup.probe_size)
		icsk->icsk_mtup.probe_size = 0;

	/* Do not sent more than we queued. 1/4 is reserved for possible
	 * copying overhead: fragmentation, tunneling, mangling etc.
	 */
	if (refcount_read(&sk->sk_wmem_alloc) >
	    min_t(u32, sk->sk_wmem_queued + (sk->sk_wmem_queued >> 2),
		  sk->sk_sndbuf))
		return -EAGAIN;

	if (skb_still_in_host_queue(sk, skb))
		return -EBUSY;

	if (before(TCP_SKB_CB(skb)->seq, tp->snd_una)) {
		if (unlikely(before(TCP_SKB_CB(skb)->end_seq, tp->snd_una))) {
			WARN_ON_ONCE(1);
			return -EINVAL;
		}
		if (tcp_trim_head(sk, skb, tp->snd_una - TCP_SKB_CB(skb)->seq))
			return -ENOMEM;
	}

	if (inet_csk(sk)->icsk_af_ops->rebuild_header(sk))
		return -EHOSTUNREACH; /* Routing failure or similar. */

	cur_mss = tcp_current_mss(sk);

	/* If receiver has shrunk his window, and skb is out of
	 * new window, do not retransmit it. The exception is the
	 * case, when window is shrunk to zero. In this case
	 * our retransmit serves as a zero window probe.
	 */
	if (!before(TCP_SKB_CB(skb)->seq, tcp_wnd_end(tp)) &&
	    TCP_SKB_CB(skb)->seq != tp->snd_una)
		return -EAGAIN;

	len = cur_mss * segs;
	if (skb->len > len) {
		if (tcp_fragment(sk, TCP_FRAG_IN_RTX_QUEUE, skb, len,
				 cur_mss, GFP_ATOMIC))
			return -ENOMEM; /* We'll try again later. */
	} else {
		if (skb_unclone(skb, GFP_ATOMIC))
			return -ENOMEM;

		diff = tcp_skb_pcount(skb);
		tcp_set_skb_tso_segs(skb, cur_mss);
		diff -= tcp_skb_pcount(skb);
		if (diff)
			tcp_adjust_pcount(sk, skb, diff);
		if (skb->len < cur_mss)
			tcp_retrans_try_collapse(sk, skb, cur_mss);
	}

	/* RFC3168, section 6.1.1.1. ECN fallback */
	if ((TCP_SKB_CB(skb)->tcp_flags & TCPHDR_SYN_ECN) == TCPHDR_SYN_ECN)
		tcp_ecn_clear_syn(sk, skb);

	/* Update global and local TCP statistics. */
	segs = tcp_skb_pcount(skb);
	TCP_ADD_STATS(sock_net(sk), TCP_MIB_RETRANSSEGS, segs);
	if (TCP_SKB_CB(skb)->tcp_flags & TCPHDR_SYN)
		__NET_INC_STATS(sock_net(sk), LINUX_MIB_TCPSYNRETRANS);
	tp->total_retrans += segs;
	tp->bytes_retrans += skb->len;

	/* make sure skb->data is aligned on arches that require it
	 * and check if ack-trimming & collapsing extended the headroom
	 * beyond what csum_start can cover.
	 */
	if (unlikely((NET_IP_ALIGN && ((unsigned long)skb->data & 3)) ||
		     skb_headroom(skb) >= 0xFFFF)) {
		struct sk_buff *nskb;

		tcp_skb_tsorted_save(skb) {
			nskb = __pskb_copy(skb, MAX_TCP_HEADER, GFP_ATOMIC);
			err = nskb ? tcp_transmit_skb(sk, nskb, 0, GFP_ATOMIC) :
				     -ENOBUFS;
		} tcp_skb_tsorted_restore(skb);

		if (!err) {
			tcp_update_skb_after_send(tp, skb);
			tcp_rate_skb_sent(sk, skb);
		}
	} else {
		err = tcp_transmit_skb(sk, skb, 1, GFP_ATOMIC);
	}

	if (BPF_SOCK_OPS_TEST_FLAG(tp, BPF_SOCK_OPS_RETRANS_CB_FLAG))
		tcp_call_bpf_3arg(sk, BPF_SOCK_OPS_RETRANS_CB,
				  TCP_SKB_CB(skb)->seq, segs, err);

	if (likely(!err)) {
		TCP_SKB_CB(skb)->sacked |= TCPCB_EVER_RETRANS;
		trace_tcp_retransmit_skb(sk, skb);
	} else if (err != -EBUSY) {
		NET_INC_STATS(sock_net(sk), LINUX_MIB_TCPRETRANSFAIL);
	}
	return err;
}

int tcp_retransmit_skb(struct sock *sk, struct sk_buff *skb, int segs)
{
	struct tcp_sock *tp = tcp_sk(sk);
	int err = __tcp_retransmit_skb(sk, skb, segs);

	if (err == 0) {
#if FASTRETRANS_DEBUG > 0
		if (TCP_SKB_CB(skb)->sacked & TCPCB_SACKED_RETRANS) {
			net_dbg_ratelimited("retrans_out leaked\n");
		}
#endif
		TCP_SKB_CB(skb)->sacked |= TCPCB_RETRANS;
		tp->retrans_out += tcp_skb_pcount(skb);

		/* Save stamp of the first retransmit. */
		if (!tp->retrans_stamp)
			tp->retrans_stamp = tcp_skb_timestamp(skb);

	}

	if (tp->undo_retrans < 0)
		tp->undo_retrans = 0;
	tp->undo_retrans += tcp_skb_pcount(skb);
	return err;
}

/* This gets called after a retransmit timeout, and the initially
 * retransmitted data is acknowledged.  It tries to continue
 * resending the rest of the retransmit queue, until either
 * we've sent it all or the congestion window limit is reached.
 */
void tcp_xmit_retransmit_queue(struct sock *sk)
{
	const struct inet_connection_sock *icsk = inet_csk(sk);
	struct sk_buff *skb, *rtx_head, *hole = NULL;
	struct tcp_sock *tp = tcp_sk(sk);
	u32 max_segs;
	int mib_idx;

	if (!tp->packets_out)
		return;

	rtx_head = tcp_rtx_queue_head(sk);
	skb = tp->retransmit_skb_hint ?: rtx_head;
	max_segs = tcp_tso_segs(sk, tcp_current_mss(sk));
	skb_rbtree_walk_from(skb) {
		__u8 sacked;
		int segs;

		if (tcp_pacing_check(sk))
			break;

		/* we could do better than to assign each time */
		if (!hole)
			tp->retransmit_skb_hint = skb;

		segs = tp->snd_cwnd - tcp_packets_in_flight(tp);
		if (segs <= 0)
			return;
		sacked = TCP_SKB_CB(skb)->sacked;
		/* In case tcp_shift_skb_data() have aggregated large skbs,
		 * we need to make sure not sending too bigs TSO packets
		 */
		segs = min_t(int, segs, max_segs);

		if (tp->retrans_out >= tp->lost_out) {
			break;
		} else if (!(sacked & TCPCB_LOST)) {
			if (!hole && !(sacked & (TCPCB_SACKED_RETRANS|TCPCB_SACKED_ACKED)))
				hole = skb;
			continue;

		} else {
			if (icsk->icsk_ca_state != TCP_CA_Loss)
				mib_idx = LINUX_MIB_TCPFASTRETRANS;
			else
				mib_idx = LINUX_MIB_TCPSLOWSTARTRETRANS;
		}

		if (sacked & (TCPCB_SACKED_ACKED|TCPCB_SACKED_RETRANS))
			continue;

		if (tcp_small_queue_check(sk, skb, 1))
			return;

		if (tcp_retransmit_skb(sk, skb, segs))
			return;

		NET_ADD_STATS(sock_net(sk), mib_idx, tcp_skb_pcount(skb));

		if (tcp_in_cwnd_reduction(sk))
			tp->prr_out += tcp_skb_pcount(skb);

		if (skb == rtx_head &&
		    icsk->icsk_pending != ICSK_TIME_REO_TIMEOUT)
			inet_csk_reset_xmit_timer(sk, ICSK_TIME_RETRANS,
						  inet_csk(sk)->icsk_rto,
						  TCP_RTO_MAX);
	}
}

/* We allow to exceed memory limits for FIN packets to expedite
 * connection tear down and (memory) recovery.
 * Otherwise tcp_send_fin() could be tempted to either delay FIN
 * or even be forced to close flow without any FIN.
 * In general, we want to allow one skb per socket to avoid hangs
 * with edge trigger epoll()
 */
void sk_forced_mem_schedule(struct sock *sk, int size)
{
	int amt;

	if (size <= sk->sk_forward_alloc)
		return;
	amt = sk_mem_pages(size);
	sk->sk_forward_alloc += amt * SK_MEM_QUANTUM;
	sk_memory_allocated_add(sk, amt);

	if (mem_cgroup_sockets_enabled && sk->sk_memcg)
		mem_cgroup_charge_skmem(sk->sk_memcg, amt);
}

/* Send a FIN. The caller locks the socket for us.
 * We should try to send a FIN packet really hard, but eventually give up.
 */
void tcp_send_fin(struct sock *sk)
{
	struct sk_buff *skb, *tskb = tcp_write_queue_tail(sk);
	struct tcp_sock *tp = tcp_sk(sk);

	/* Optimization, tack on the FIN if we have one skb in write queue and
	 * this skb was not yet sent, or we are under memory pressure.
	 * Note: in the latter case, FIN packet will be sent after a timeout,
	 * as TCP stack thinks it has already been transmitted.
	 */
	if (!tskb && tcp_under_memory_pressure(sk))
		tskb = skb_rb_last(&sk->tcp_rtx_queue);

	if (tskb) {
coalesce:
		TCP_SKB_CB(tskb)->tcp_flags |= TCPHDR_FIN;
		TCP_SKB_CB(tskb)->end_seq++;
		tp->write_seq++;
		if (tcp_write_queue_empty(sk)) {
			/* This means tskb was already sent.
			 * Pretend we included the FIN on previous transmit.
			 * We need to set tp->snd_nxt to the value it would have
			 * if FIN had been sent. This is because retransmit path
			 * does not change tp->snd_nxt.
			 */
			tp->snd_nxt++;
			return;
		}
	} else {
		skb = alloc_skb_fclone(MAX_TCP_HEADER, sk->sk_allocation);
		if (unlikely(!skb)) {
			if (tskb)
				goto coalesce;
			return;
		}
		INIT_LIST_HEAD(&skb->tcp_tsorted_anchor);
		skb_reserve(skb, MAX_TCP_HEADER);
		sk_forced_mem_schedule(sk, skb->truesize);
		/* FIN eats a sequence byte, write_seq advanced by tcp_queue_skb(). */
		tcp_init_nondata_skb(skb, tp->write_seq,
				     TCPHDR_ACK | TCPHDR_FIN);
		tcp_queue_skb(sk, skb);
	}
	__tcp_push_pending_frames(sk, tcp_current_mss(sk), TCP_NAGLE_OFF);
}

/* We get here when a process closes a file descriptor (either due to
 * an explicit close() or as a byproduct of exit()'ing) and there
 * was unread data in the receive queue.  This behavior is recommended
 * by RFC 2525, section 2.17.  -DaveM
 */
void tcp_send_active_reset(struct sock *sk, gfp_t priority)
{
	struct sk_buff *skb;

	TCP_INC_STATS(sock_net(sk), TCP_MIB_OUTRSTS);

	/* NOTE: No TCP options attached and we never retransmit this. */
	skb = alloc_skb(MAX_TCP_HEADER, priority);
	if (!skb) {
		NET_INC_STATS(sock_net(sk), LINUX_MIB_TCPABORTFAILED);
		return;
	}

	/* Reserve space for headers and prepare control bits. */
	skb_reserve(skb, MAX_TCP_HEADER);
	tcp_init_nondata_skb(skb, tcp_acceptable_seq(sk),
			     TCPHDR_ACK | TCPHDR_RST);
	tcp_mstamp_refresh(tcp_sk(sk));
	/* Send it off. */
	if (tcp_transmit_skb(sk, skb, 0, priority))
		NET_INC_STATS(sock_net(sk), LINUX_MIB_TCPABORTFAILED);

	/* skb of trace_tcp_send_reset() keeps the skb that caused RST,
	 * skb here is different to the troublesome skb, so use NULL
	 */
	trace_tcp_send_reset(sk, NULL);
}

/* Send a crossed SYN-ACK during socket establishment.
 * WARNING: This routine must only be called when we have already sent
 * a SYN packet that crossed the incoming SYN that caused this routine
 * to get called. If this assumption fails then the initial rcv_wnd
 * and rcv_wscale values will not be correct.
 */
int tcp_send_synack(struct sock *sk)
{
	struct sk_buff *skb;

	skb = tcp_rtx_queue_head(sk);
	if (!skb || !(TCP_SKB_CB(skb)->tcp_flags & TCPHDR_SYN)) {
		pr_err("%s: wrong queue state\n", __func__);
		return -EFAULT;
	}
	if (!(TCP_SKB_CB(skb)->tcp_flags & TCPHDR_ACK)) {
		if (skb_cloned(skb)) {
			struct sk_buff *nskb;

			tcp_skb_tsorted_save(skb) {
				nskb = skb_copy(skb, GFP_ATOMIC);
			} tcp_skb_tsorted_restore(skb);
			if (!nskb)
				return -ENOMEM;
			INIT_LIST_HEAD(&nskb->tcp_tsorted_anchor);
			tcp_rtx_queue_unlink_and_free(skb, sk);
			__skb_header_release(nskb);
			tcp_rbtree_insert(&sk->tcp_rtx_queue, nskb);
			sk->sk_wmem_queued += nskb->truesize;
			sk_mem_charge(sk, nskb->truesize);
			skb = nskb;
		}

		TCP_SKB_CB(skb)->tcp_flags |= TCPHDR_ACK;
		tcp_ecn_send_synack(sk, skb);
	}
	return tcp_transmit_skb(sk, skb, 1, GFP_ATOMIC);
}

/**
 * tcp_make_synack - Prepare a SYN-ACK.
 * sk: listener socket
 * dst: dst entry attached to the SYNACK
 * req: request_sock pointer
 *
 * Allocate one skb and build a SYNACK packet.
 * @dst is consumed : Caller should not use it again.
 */
struct sk_buff *tcp_make_synack(const struct sock *sk, struct dst_entry *dst,
				struct request_sock *req,
				struct tcp_fastopen_cookie *foc,
				enum tcp_synack_type synack_type)
{
	struct inet_request_sock *ireq = inet_rsk(req);
	const struct tcp_sock *tp = tcp_sk(sk);
	struct tcp_md5sig_key *md5 = NULL;
	struct tcp_out_options opts;
	struct sk_buff *skb;
	int tcp_header_size;
	struct tcphdr *th;
	int mss;

	skb = alloc_skb(MAX_TCP_HEADER, GFP_ATOMIC);
	if (unlikely(!skb)) {
		dst_release(dst);
		return NULL;
	}
	/* Reserve space for headers. */
	skb_reserve(skb, MAX_TCP_HEADER);

	switch (synack_type) {
	case TCP_SYNACK_NORMAL:
		skb_set_owner_w(skb, req_to_sk(req));
		break;
	case TCP_SYNACK_COOKIE:
		/* Under synflood, we do not attach skb to a socket,
		 * to avoid false sharing.
		 */
		break;
	case TCP_SYNACK_FASTOPEN:
		/* sk is a const pointer, because we want to express multiple
		 * cpu might call us concurrently.
		 * sk->sk_wmem_alloc in an atomic, we can promote to rw.
		 */
		skb_set_owner_w(skb, (struct sock *)sk);
		break;
	}
	skb_dst_set(skb, dst);

	mss = tcp_mss_clamp(tp, dst_metric_advmss(dst));

	memset(&opts, 0, sizeof(opts));
#ifdef CONFIG_SYN_COOKIES
	if (unlikely(req->cookie_ts))
		skb->skb_mstamp = cookie_init_timestamp(req);
	else
#endif
		skb->skb_mstamp = tcp_clock_us();

#ifdef CONFIG_TCP_MD5SIG
	rcu_read_lock();
	md5 = tcp_rsk(req)->af_specific->req_md5_lookup(sk, req_to_sk(req));
#endif
	skb_set_hash(skb, tcp_rsk(req)->txhash, PKT_HASH_TYPE_L4);
	tcp_header_size = tcp_synack_options(sk, req, mss, skb, &opts, md5,
					     foc) + sizeof(*th);

	skb_push(skb, tcp_header_size);
	skb_reset_transport_header(skb);

	th = (struct tcphdr *)skb->data;
	memset(th, 0, sizeof(struct tcphdr));
	th->syn = 1;
	th->ack = 1;
	tcp_ecn_make_synack(req, th);
	th->source = htons(ireq->ir_num);
	th->dest = ireq->ir_rmt_port;
	skb->mark = ireq->ir_mark;
	skb->ip_summed = CHECKSUM_PARTIAL;
	th->seq = htonl(tcp_rsk(req)->snt_isn);
	/* XXX data is queued and acked as is. No buffer/window check */
	th->ack_seq = htonl(tcp_rsk(req)->rcv_nxt);

	/* RFC1323: The window in SYN & SYN/ACK segments is never scaled. */
	th->window = htons(min(req->rsk_rcv_wnd, 65535U));
	tcp_options_write((__be32 *)(th + 1), NULL, &opts);
	th->doff = (tcp_header_size >> 2);
	__TCP_INC_STATS(sock_net(sk), TCP_MIB_OUTSEGS);

#ifdef CONFIG_TCP_MD5SIG
	/* Okay, we have all we need - do the md5 hash if needed */
	if (md5)
		tcp_rsk(req)->af_specific->calc_md5_hash(opts.hash_location,
					       md5, req_to_sk(req), skb);
	rcu_read_unlock();
#endif

	/* Do not fool tcpdump (if any), clean our debris */
	skb->tstamp = 0;
	return skb;
}
EXPORT_SYMBOL(tcp_make_synack);

static void tcp_ca_dst_init(struct sock *sk, const struct dst_entry *dst)
{
	struct inet_connection_sock *icsk = inet_csk(sk);
	const struct tcp_congestion_ops *ca;
	u32 ca_key = dst_metric(dst, RTAX_CC_ALGO);

	if (ca_key == TCP_CA_UNSPEC)
		return;

	rcu_read_lock();
	ca = tcp_ca_find_key(ca_key);
	if (likely(ca && try_module_get(ca->owner))) {
		module_put(icsk->icsk_ca_ops->owner);
		icsk->icsk_ca_dst_locked = tcp_ca_dst_locked(dst);
		icsk->icsk_ca_ops = ca;
	}
	rcu_read_unlock();
}

/* Do all connect socket setups that can be done AF independent. */
static void tcp_connect_init(struct sock *sk)
{
	const struct dst_entry *dst = __sk_dst_get(sk);
	struct tcp_sock *tp = tcp_sk(sk);
	__u8 rcv_wscale;
	u32 rcv_wnd;

	/* We'll fix this up when we get a response from the other end.
	 * See tcp_input.c:tcp_rcv_state_process case TCP_SYN_SENT.
	 */
	tp->tcp_header_len = sizeof(struct tcphdr);
	if (sock_net(sk)->ipv4.sysctl_tcp_timestamps)
		tp->tcp_header_len += TCPOLEN_TSTAMP_ALIGNED;

#ifdef CONFIG_TCP_MD5SIG
	if (tp->af_specific->md5_lookup(sk, sk))
		tp->tcp_header_len += TCPOLEN_MD5SIG_ALIGNED;
#endif

	/* If user gave his TCP_MAXSEG, record it to clamp */
	if (tp->rx_opt.user_mss)
		tp->rx_opt.mss_clamp = tp->rx_opt.user_mss;
	tp->max_window = 0;
	tcp_mtup_init(sk);
	tcp_sync_mss(sk, dst_mtu(dst));

	tcp_ca_dst_init(sk, dst);

	if (!tp->window_clamp)
		tp->window_clamp = dst_metric(dst, RTAX_WINDOW);
	tp->advmss = tcp_mss_clamp(tp, dst_metric_advmss(dst));

	tcp_initialize_rcv_mss(sk);

	/* limit the window selection if the user enforce a smaller rx buffer */
	if (sk->sk_userlocks & SOCK_RCVBUF_LOCK &&
	    (tp->window_clamp > tcp_full_space(sk) || tp->window_clamp == 0))
		tp->window_clamp = tcp_full_space(sk);

	rcv_wnd = tcp_rwnd_init_bpf(sk);
	if (rcv_wnd == 0)
		rcv_wnd = dst_metric(dst, RTAX_INITRWND);

	tcp_select_initial_window(sk, tcp_full_space(sk),
				  tp->advmss - (tp->rx_opt.ts_recent_stamp ? tp->tcp_header_len - sizeof(struct tcphdr) : 0),
				  &tp->rcv_wnd,
				  &tp->window_clamp,
				  sock_net(sk)->ipv4.sysctl_tcp_window_scaling,
				  &rcv_wscale,
				  rcv_wnd);

	tp->rx_opt.rcv_wscale = rcv_wscale;
	tp->rcv_ssthresh = tp->rcv_wnd;

	sk->sk_err = 0;
	sock_reset_flag(sk, SOCK_DONE);
	tp->snd_wnd = 0;
	tcp_init_wl(tp, 0);
	tcp_write_queue_purge(sk);
	tp->snd_una = tp->write_seq;
	tp->snd_sml = tp->write_seq;
	tp->snd_up = tp->write_seq;
	tp->snd_nxt = tp->write_seq;

	if (likely(!tp->repair))
		tp->rcv_nxt = 0;
	else
		tp->rcv_tstamp = tcp_jiffies32;
	tp->rcv_wup = tp->rcv_nxt;
	tp->copied_seq = tp->rcv_nxt;

	inet_csk(sk)->icsk_rto = tcp_timeout_init(sk);
	inet_csk(sk)->icsk_retransmits = 0;
	tcp_clear_retrans(tp);
}

static void tcp_connect_queue_skb(struct sock *sk, struct sk_buff *skb)
{
	struct tcp_sock *tp = tcp_sk(sk);
	struct tcp_skb_cb *tcb = TCP_SKB_CB(skb);

	tcb->end_seq += skb->len;
	__skb_header_release(skb);
	sk->sk_wmem_queued += skb->truesize;
	sk_mem_charge(sk, skb->truesize);
	tp->write_seq = tcb->end_seq;
	tp->packets_out += tcp_skb_pcount(skb);
}

/* Build and send a SYN with data and (cached) Fast Open cookie. However,
 * queue a data-only packet after the regular SYN, such that regular SYNs
 * are retransmitted on timeouts. Also if the remote SYN-ACK acknowledges
 * only the SYN sequence, the data are retransmitted in the first ACK.
 * If cookie is not cached or other error occurs, falls back to send a
 * regular SYN with Fast Open cookie request option.
 */
static int tcp_send_syn_data(struct sock *sk, struct sk_buff *syn)
{
	struct tcp_sock *tp = tcp_sk(sk);
	struct tcp_fastopen_request *fo = tp->fastopen_req;
	int space, err = 0;
	struct sk_buff *syn_data;

	tp->rx_opt.mss_clamp = tp->advmss;  /* If MSS is not cached */
	if (!tcp_fastopen_cookie_check(sk, &tp->rx_opt.mss_clamp, &fo->cookie))
		goto fallback;

	/* MSS for SYN-data is based on cached MSS and bounded by PMTU and
	 * user-MSS. Reserve maximum option space for middleboxes that add
	 * private TCP options. The cost is reduced data space in SYN :(
	 */
	tp->rx_opt.mss_clamp = tcp_mss_clamp(tp, tp->rx_opt.mss_clamp);

	space = __tcp_mtu_to_mss(sk, inet_csk(sk)->icsk_pmtu_cookie) -
		MAX_TCP_OPTION_SPACE;

	space = min_t(size_t, space, fo->size);

	/* limit to order-0 allocations */
	space = min_t(size_t, space, SKB_MAX_HEAD(MAX_TCP_HEADER));

	syn_data = sk_stream_alloc_skb(sk, space, sk->sk_allocation, false);
	if (!syn_data)
		goto fallback;
	syn_data->ip_summed = CHECKSUM_PARTIAL;
	memcpy(syn_data->cb, syn->cb, sizeof(syn->cb));
	if (space) {
		int copied = copy_from_iter(skb_put(syn_data, space), space,
					    &fo->data->msg_iter);
		if (unlikely(!copied)) {
			tcp_skb_tsorted_anchor_cleanup(syn_data);
			kfree_skb(syn_data);
			goto fallback;
		}
		if (copied != space) {
			skb_trim(syn_data, copied);
			space = copied;
		}
	}
	/* No more data pending in inet_wait_for_connect() */
	if (space == fo->size)
		fo->data = NULL;
	fo->copied = space;

	tcp_connect_queue_skb(sk, syn_data);
	if (syn_data->len)
		tcp_chrono_start(sk, TCP_CHRONO_BUSY);

	err = tcp_transmit_skb(sk, syn_data, 1, sk->sk_allocation);

	syn->skb_mstamp = syn_data->skb_mstamp;

	/* Now full SYN+DATA was cloned and sent (or not),
	 * remove the SYN from the original skb (syn_data)
	 * we keep in write queue in case of a retransmit, as we
	 * also have the SYN packet (with no data) in the same queue.
	 */
	TCP_SKB_CB(syn_data)->seq++;
	TCP_SKB_CB(syn_data)->tcp_flags = TCPHDR_ACK | TCPHDR_PSH;
	if (!err) {
		tp->syn_data = (fo->copied > 0);
		tcp_rbtree_insert(&sk->tcp_rtx_queue, syn_data);
		NET_INC_STATS(sock_net(sk), LINUX_MIB_TCPORIGDATASENT);
		goto done;
	}

	/* data was not sent, put it in write_queue */
	__skb_queue_tail(&sk->sk_write_queue, syn_data);
	tp->packets_out -= tcp_skb_pcount(syn_data);

fallback:
	/* Send a regular SYN with Fast Open cookie request option */
	if (fo->cookie.len > 0)
		fo->cookie.len = 0;
	err = tcp_transmit_skb(sk, syn, 1, sk->sk_allocation);
	if (err)
		tp->syn_fastopen = 0;
done:
	fo->cookie.len = -1;  /* Exclude Fast Open option for SYN retries */
	return err;
}

/* Build a SYN and send it off. */
int tcp_connect(struct sock *sk)
{
	struct tcp_sock *tp = tcp_sk(sk);
	struct sk_buff *buff;
	int err;

	tcp_call_bpf(sk, BPF_SOCK_OPS_TCP_CONNECT_CB, 0, NULL);

	if (inet_csk(sk)->icsk_af_ops->rebuild_header(sk))
		return -EHOSTUNREACH; /* Routing failure or similar. */

	tcp_connect_init(sk);

	if (unlikely(tp->repair)) {
		tcp_finish_connect(sk, NULL);
		return 0;
	}

	buff = sk_stream_alloc_skb(sk, 0, sk->sk_allocation, true);
	if (unlikely(!buff))
		return -ENOBUFS;

	tcp_init_nondata_skb(buff, tp->write_seq++, TCPHDR_SYN);
	tcp_mstamp_refresh(tp);
	tp->retrans_stamp = tcp_time_stamp(tp);
	tcp_connect_queue_skb(sk, buff);
	tcp_ecn_send_syn(sk, buff);
	tcp_rbtree_insert(&sk->tcp_rtx_queue, buff);

	/* Send off SYN; include data in Fast Open. */
	err = tp->fastopen_req ? tcp_send_syn_data(sk, buff) :
	      tcp_transmit_skb(sk, buff, 1, sk->sk_allocation);
	if (err == -ECONNREFUSED)
		return err;

	/* We change tp->snd_nxt after the tcp_transmit_skb() call
	 * in order to make this packet get counted in tcpOutSegs.
	 */
	tp->snd_nxt = tp->write_seq;
	tp->pushed_seq = tp->write_seq;
	buff = tcp_send_head(sk);
	if (unlikely(buff)) {
		tp->snd_nxt	= TCP_SKB_CB(buff)->seq;
		tp->pushed_seq	= TCP_SKB_CB(buff)->seq;
	}
	TCP_INC_STATS(sock_net(sk), TCP_MIB_ACTIVEOPENS);

	/* Timer for repeating the SYN until an answer. */
	inet_csk_reset_xmit_timer(sk, ICSK_TIME_RETRANS,
				  inet_csk(sk)->icsk_rto, TCP_RTO_MAX);
	return 0;
}
EXPORT_SYMBOL(tcp_connect);

/* Send out a delayed ack, the caller does the policy checking
 * to see if we should even be here.  See tcp_input.c:tcp_ack_snd_check()
 * for details.
 */
void tcp_send_delayed_ack(struct sock *sk)
{
	struct inet_connection_sock *icsk = inet_csk(sk);
	int ato = icsk->icsk_ack.ato;
	unsigned long timeout;

	if (ato > TCP_DELACK_MIN) {
		const struct tcp_sock *tp = tcp_sk(sk);
		int max_ato = HZ / 2;

		if (icsk->icsk_ack.pingpong ||
		    (icsk->icsk_ack.pending & ICSK_ACK_PUSHED))
			max_ato = TCP_DELACK_MAX;

		/* Slow path, intersegment interval is "high". */

		/* If some rtt estimate is known, use it to bound delayed ack.
		 * Do not use inet_csk(sk)->icsk_rto here, use results of rtt measurements
		 * directly.
		 */
		if (tp->srtt_us) {
			int rtt = max_t(int, usecs_to_jiffies(tp->srtt_us >> 3),
					TCP_DELACK_MIN);

			if (rtt < max_ato)
				max_ato = rtt;
		}

		ato = min(ato, max_ato);
	}

	/* Stay within the limit we were given */
	timeout = jiffies + ato;

	/* Use new timeout only if there wasn't a older one earlier. */
	if (icsk->icsk_ack.pending & ICSK_ACK_TIMER) {
		/* If delack timer was blocked or is about to expire,
		 * send ACK now.
		 */
		if (icsk->icsk_ack.blocked ||
		    time_before_eq(icsk->icsk_ack.timeout, jiffies + (ato >> 2))) {
			tcp_send_ack(sk);
			return;
		}

		if (!time_before(timeout, icsk->icsk_ack.timeout))
			timeout = icsk->icsk_ack.timeout;
	}
	icsk->icsk_ack.pending |= ICSK_ACK_SCHED | ICSK_ACK_TIMER;
	icsk->icsk_ack.timeout = timeout;
	sk_reset_timer(sk, &icsk->icsk_delack_timer, timeout);
}

/* This routine sends an ack and also updates the window. */
void __tcp_send_ack(struct sock *sk, u32 rcv_nxt)
{
	struct sk_buff *buff;

	/* If we have been reset, we may not send again. */
	if (sk->sk_state == TCP_CLOSE)
		return;

	/* We are not putting this on the write queue, so
	 * tcp_transmit_skb() will set the ownership to this
	 * sock.
	 */
	buff = alloc_skb(MAX_TCP_HEADER,
			 sk_gfp_mask(sk, GFP_ATOMIC | __GFP_NOWARN));
	if (unlikely(!buff)) {
		inet_csk_schedule_ack(sk);
		inet_csk(sk)->icsk_ack.ato = TCP_ATO_MIN;
		inet_csk_reset_xmit_timer(sk, ICSK_TIME_DACK,
					  TCP_DELACK_MAX, TCP_RTO_MAX);
		return;
	}

	/* Reserve space for headers and prepare control bits. */
	skb_reserve(buff, MAX_TCP_HEADER);
	tcp_init_nondata_skb(buff, tcp_acceptable_seq(sk), TCPHDR_ACK);

	/* We do not want pure acks influencing TCP Small Queues or fq/pacing
	 * too much.
	 * SKB_TRUESIZE(max(1 .. 66, MAX_TCP_HEADER)) is unfortunately ~784
	 */
	skb_set_tcp_pure_ack(buff);

	/* Send it off, this clears delayed acks for us. */
	__tcp_transmit_skb(sk, buff, 0, (__force gfp_t)0, rcv_nxt);
}
EXPORT_SYMBOL_GPL(__tcp_send_ack);

void tcp_send_ack(struct sock *sk)
{
	__tcp_send_ack(sk, tcp_sk(sk)->rcv_nxt);
}

/* This routine sends a packet with an out of date sequence
 * number. It assumes the other end will try to ack it.
 *
 * Question: what should we make while urgent mode?
 * 4.4BSD forces sending single byte of data. We cannot send
 * out of window data, because we have SND.NXT==SND.MAX...
 *
 * Current solution: to send TWO zero-length segments in urgent mode:
 * one is with SEG.SEQ=SND.UNA to deliver urgent pointer, another is
 * out-of-date with SND.UNA-1 to probe window.
 */
static int tcp_xmit_probe_skb(struct sock *sk, int urgent, int mib)
{
	struct tcp_sock *tp = tcp_sk(sk);
	struct sk_buff *skb;

	/* We don't queue it, tcp_transmit_skb() sets ownership. */
	skb = alloc_skb(MAX_TCP_HEADER,
			sk_gfp_mask(sk, GFP_ATOMIC | __GFP_NOWARN));
	if (!skb)
		return -1;

	/* Reserve space for headers and set control bits. */
	skb_reserve(skb, MAX_TCP_HEADER);
	/* Use a previous sequence.  This should cause the other
	 * end to send an ack.  Don't queue or clone SKB, just
	 * send it.
	 */
	tcp_init_nondata_skb(skb, tp->snd_una - !urgent, TCPHDR_ACK);
	NET_INC_STATS(sock_net(sk), mib);
	return tcp_transmit_skb(sk, skb, 0, (__force gfp_t)0);
}

/* Called from setsockopt( ... TCP_REPAIR ) */
void tcp_send_window_probe(struct sock *sk)
{
	if (sk->sk_state == TCP_ESTABLISHED) {
		tcp_sk(sk)->snd_wl1 = tcp_sk(sk)->rcv_nxt - 1;
		tcp_mstamp_refresh(tcp_sk(sk));
		tcp_xmit_probe_skb(sk, 0, LINUX_MIB_TCPWINPROBE);
	}
}

/* Initiate keepalive or window probe from timer. */
int tcp_write_wakeup(struct sock *sk, int mib)
{
	struct tcp_sock *tp = tcp_sk(sk);
	struct sk_buff *skb;

	if (sk->sk_state == TCP_CLOSE)
		return -1;

	skb = tcp_send_head(sk);
	if (skb && before(TCP_SKB_CB(skb)->seq, tcp_wnd_end(tp))) {
		int err;
		unsigned int mss = tcp_current_mss(sk);
		unsigned int seg_size = tcp_wnd_end(tp) - TCP_SKB_CB(skb)->seq;

		if (before(tp->pushed_seq, TCP_SKB_CB(skb)->end_seq))
			tp->pushed_seq = TCP_SKB_CB(skb)->end_seq;

		/* We are probing the opening of a window
		 * but the window size is != 0
		 * must have been a result SWS avoidance ( sender )
		 */
		if (seg_size < TCP_SKB_CB(skb)->end_seq - TCP_SKB_CB(skb)->seq ||
		    skb->len > mss) {
			seg_size = min(seg_size, mss);
			TCP_SKB_CB(skb)->tcp_flags |= TCPHDR_PSH;
			if (tcp_fragment(sk, TCP_FRAG_IN_WRITE_QUEUE,
					 skb, seg_size, mss, GFP_ATOMIC))
				return -1;
		} else if (!tcp_skb_pcount(skb))
			tcp_set_skb_tso_segs(skb, mss);

		TCP_SKB_CB(skb)->tcp_flags |= TCPHDR_PSH;
		err = tcp_transmit_skb(sk, skb, 1, GFP_ATOMIC);
		if (!err)
			tcp_event_new_data_sent(sk, skb);
		return err;
	} else {
		if (between(tp->snd_up, tp->snd_una + 1, tp->snd_una + 0xFFFF))
			tcp_xmit_probe_skb(sk, 1, mib);
		return tcp_xmit_probe_skb(sk, 0, mib);
	}
}

/* A window probe timeout has occurred.  If window is not closed send
 * a partial packet else a zero probe.
 */
void tcp_send_probe0(struct sock *sk)
{
	struct inet_connection_sock *icsk = inet_csk(sk);
	struct tcp_sock *tp = tcp_sk(sk);
	struct net *net = sock_net(sk);
	unsigned long probe_max;
	int err;

	err = tcp_write_wakeup(sk, LINUX_MIB_TCPWINPROBE);

	if (tp->packets_out || tcp_write_queue_empty(sk)) {
		/* Cancel probe timer, if it is not required. */
		icsk->icsk_probes_out = 0;
		icsk->icsk_backoff = 0;
		return;
	}

	if (err <= 0) {
		if (icsk->icsk_backoff < net->ipv4.sysctl_tcp_retries2)
			icsk->icsk_backoff++;
		icsk->icsk_probes_out++;
		probe_max = TCP_RTO_MAX;
	} else {
		/* If packet was not sent due to local congestion,
		 * do not backoff and do not remember icsk_probes_out.
		 * Let local senders to fight for local resources.
		 *
		 * Use accumulated backoff yet.
		 */
		if (!icsk->icsk_probes_out)
			icsk->icsk_probes_out = 1;
		probe_max = TCP_RESOURCE_PROBE_INTERVAL;
	}
	inet_csk_reset_xmit_timer(sk, ICSK_TIME_PROBE0,
				  tcp_probe0_when(sk, probe_max),
				  TCP_RTO_MAX);
}

int tcp_rtx_synack(const struct sock *sk, struct request_sock *req)
{
	const struct tcp_request_sock_ops *af_ops = tcp_rsk(req)->af_specific;
	struct flowi fl;
	int res;

	tcp_rsk(req)->txhash = net_tx_rndhash();
	res = af_ops->send_synack(sk, NULL, &fl, req, NULL, TCP_SYNACK_NORMAL);
	if (!res) {
		__TCP_INC_STATS(sock_net(sk), TCP_MIB_RETRANSSEGS);
		__NET_INC_STATS(sock_net(sk), LINUX_MIB_TCPSYNRETRANS);
		if (unlikely(tcp_passive_fastopen(sk)))
			tcp_sk(sk)->total_retrans++;
		trace_tcp_retransmit_synack(sk, req);
	}
	return res;
}
EXPORT_SYMBOL(tcp_rtx_synack);<|MERGE_RESOLUTION|>--- conflicted
+++ resolved
@@ -1300,9 +1300,6 @@
 	if (nsize < 0)
 		nsize = 0;
 
-<<<<<<< HEAD
-	if (unlikely((sk->sk_wmem_queued >> 1) > sk->sk_sndbuf)) {
-=======
 	/* tcp_sendmsg() can overshoot sk_wmem_queued by one full size skb.
 	 * We need some allowance to not penalize applications setting small
 	 * SO_SNDBUF values.
@@ -1313,7 +1310,6 @@
 		     tcp_queue != TCP_FRAG_IN_WRITE_QUEUE &&
 		     skb != tcp_rtx_queue_head(sk) &&
 		     skb != tcp_rtx_queue_tail(sk))) {
->>>>>>> 893af1c7
 		NET_INC_STATS(sock_net(sk), LINUX_MIB_TCPWQUEUETOOBIG);
 		return -ENOMEM;
 	}
