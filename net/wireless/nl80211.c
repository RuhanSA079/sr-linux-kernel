--- conflicted
+++ resolved
@@ -151,10 +151,7 @@
 	[NL80211_ATTR_FRAME_MATCH] = { .type = NLA_BINARY, },
 	[NL80211_ATTR_PS_STATE] = { .type = NLA_U32 },
 	[NL80211_ATTR_CQM] = { .type = NLA_NESTED, },
-<<<<<<< HEAD
-=======
 	[NL80211_ATTR_LOCAL_STATE_CHANGE] = { .type = NLA_FLAG },
->>>>>>> a5e944f1
 };
 
 /* policy for the attributes */
